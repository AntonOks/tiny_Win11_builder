<<<<<<< HEAD
# Enable debugging
#Set-PSDebug -Trace 1

<#
.SYNOPSIS
    Scripts to build a trimmed-down Windows 11 image.

.DESCRIPTION
    This is a script created to automate the build of a streamlined Windows 11 image, similar to tiny10.
    My main goal is to use only Microsoft utilities like DISM, and no utilities from external sources.
    The only executable included is oscdimg.exe, which is provided in the Windows ADK and it is used to create bootable ISO images.

.PARAMETER ISO
    Drive letter given to the mounted iso (eg: E)

.PARAMETER SCRATCH
    Drive letter of the desired scratch disk (eg: D)

.EXAMPLE
    .\tiny11maker.ps1 E D
    .\tiny11maker.ps1 -ISO E -SCRATCH D
    .\tiny11maker.ps1 -SCRATCH D -ISO E
    .\tiny11maker.ps1

    *If you put only the value in parameters the first one must be the iso mounted. The second is the scratch drive.
    prefer the use of "-ISO" as you can put in the order you want.

.NOTES
    Auteur: ntdevlabs
    Date: 05-06-24
#>

#---------[ Parameters ]---------#
=======
>>>>>>> 977c06ae
param (
    [ValidatePattern('^[c-zC-Z]$')][string]$ISO,
    [ValidatePattern('^[c-zC-Z]$')][string]$SCRATCH
)

if (-not $SCRATCH) {
    $ScratchDisk = $PSScriptRoot -replace '[\\]+$', ''
} else {
    $ScratchDisk = $SCRATCH + ":"
}

#---------[ Functions ]---------#
function Set-RegistryValue {
    param (
        [string]$path,
        [string]$name,
        [string]$type,
        [string]$value
    )
    try {
        & 'reg' 'add' $path '/v' $name '/t' $type '/d' $value '/f' | Out-Null
        Write-Output "Set registry value: $path\$name"
    } catch {
        Write-Output "Error setting registry value: $_"
    }
}

function Remove-RegistryValue {
    param (
		[string]$path
	)
	try {
		& 'reg' 'delete' $path '/f' | Out-Null
		Write-Output "Removed registry value: $path"
	} catch {
		Write-Output "Error removing registry value: $_"
	}
}

#---------[ Execution ]---------#
# Check if PowerShell execution is restricted
if ((Get-ExecutionPolicy) -eq 'Restricted') {
    Write-Output "Your current PowerShell Execution Policy is set to Restricted, which prevents scripts from running. Do you want to change it to RemoteSigned? (yes/no)"
    $response = Read-Host
    if ($response -eq 'yes') {
        Set-ExecutionPolicy RemoteSigned -Scope CurrentUser -Confirm:$false
    } else {
        Write-Output "The script cannot be run without changing the execution policy. Exiting..."
        exit
    }
}

# Check and run the script as admin if required
$adminSID = New-Object System.Security.Principal.SecurityIdentifier("S-1-5-32-544")
$adminGroup = $adminSID.Translate([System.Security.Principal.NTAccount])
$myWindowsID=[System.Security.Principal.WindowsIdentity]::GetCurrent()
$myWindowsPrincipal=new-object System.Security.Principal.WindowsPrincipal($myWindowsID)
$adminRole=[System.Security.Principal.WindowsBuiltInRole]::Administrator
if (! $myWindowsPrincipal.IsInRole($adminRole))
{
    Write-Output "Restarting Tiny11 image creator as admin in a new window, you can close this one."
    $newProcess = new-object System.Diagnostics.ProcessStartInfo "PowerShell";
    $newProcess.Arguments = $myInvocation.MyCommand.Definition;
    $newProcess.Verb = "runas";
    [System.Diagnostics.Process]::Start($newProcess);
    exit
}
<<<<<<< HEAD

if (-not (Test-Path -Path "$PSScriptRoot/autounattend.xml")) {
    Invoke-RestMethod "https://raw.githubusercontent.com/ntdevlabs/tiny11builder/refs/heads/main/autounattend.xml" -OutFile "$PSScriptRoot/autounattend.xml"
}

# Start the transcript and prepare the window
Start-Transcript -Path "$ScratchDisk\tiny11.log"

$Host.UI.RawUI.WindowTitle = "Tiny11 image creator"
Clear-Host
Write-Output "Welcome to the tiny11 image creator! Release: 05-06-24"
=======
Start-Transcript -Path "$ScratchDisk\tiny11.log" 

$Host.UI.RawUI.WindowTitle = "Tiny11 image creator"
Clear-Host
Write-Host "Welcome to the tiny11 image creator! Release: 09-04-25"
>>>>>>> 977c06ae

$hostArchitecture = $Env:PROCESSOR_ARCHITECTURE
New-Item -ItemType Directory -Force -Path "$ScratchDisk\tiny11\sources" | Out-Null
do {
    if (-not $ISO) {
        $DriveLetter = Read-Host "Please enter the drive letter for the Windows 11 image"
    } else {
        $DriveLetter = $ISO
    }
    if ($DriveLetter -match '^[c-zC-Z]$') {
        $DriveLetter = $DriveLetter + ":"
        Write-Output "Drive letter set to $DriveLetter"
    } else {
        Write-Output "Invalid drive letter. Please enter a letter between C and Z."
    }
} while ($DriveLetter -notmatch '^[c-zC-Z]:$')

if ((Test-Path "$DriveLetter\sources\boot.wim") -eq $false -or (Test-Path "$DriveLetter\sources\install.wim") -eq $false) {
    if ((Test-Path "$DriveLetter\sources\install.esd") -eq $true) {
        Write-Output "Found install.esd, converting to install.wim..."
        Get-WindowsImage -ImagePath $DriveLetter\sources\install.esd
        $index = Read-Host "Please enter the image index"
        Write-Output ' '
        Write-Output 'Converting install.esd to install.wim. This may take a while...'
        Export-WindowsImage -SourceImagePath $DriveLetter\sources\install.esd -SourceIndex $index -DestinationImagePath $ScratchDisk\tiny11\sources\install.wim -Compressiontype Maximum -CheckIntegrity
    } else {
        Write-Output "Can't find Windows OS Installation files in the specified Drive Letter.."
        Write-Output "Please enter the correct DVD Drive Letter.."
        exit
    }
}

Write-Output "Copying Windows image..."
Copy-Item -Path "$DriveLetter\*" -Destination "$ScratchDisk\tiny11" -Recurse -Force | Out-Null
Set-ItemProperty -Path "$ScratchDisk\tiny11\sources\install.esd" -Name IsReadOnly -Value $false > $null 2>&1
Remove-Item "$ScratchDisk\tiny11\sources\install.esd" > $null 2>&1
Write-Output "Copy complete!"
Start-Sleep -Seconds 2
Clear-Host
Write-Output "Getting image information:"
$ImagesIndex = (Get-WindowsImage -ImagePath $ScratchDisk\tiny11\sources\install.wim).ImageIndex
while ($ImagesIndex -notcontains $index) {
    Get-WindowsImage -ImagePath $ScratchDisk\tiny11\sources\install.wim
    $index = Read-Host "Please enter the image index"
}
Write-Output "Mounting Windows image. This may take a while."
$wimFilePath = "$ScratchDisk\tiny11\sources\install.wim"
& takeown "/F" $wimFilePath
& icacls $wimFilePath "/grant" "$($adminGroup.Value):(F)"
try {
    Set-ItemProperty -Path $wimFilePath -Name IsReadOnly -Value $false -ErrorAction Stop
} catch {
<<<<<<< HEAD
    # This block will catch the error and suppress it.
	Write-Error "$wimFilePath not found"
=======
    
>>>>>>> 977c06ae
}
New-Item -ItemType Directory -Force -Path "$ScratchDisk\scratchdir" > $null
Mount-WindowsImage -ImagePath $ScratchDisk\tiny11\sources\install.wim -Index $index -Path $ScratchDisk\scratchdir

$imageIntl = & dism /English /Get-Intl "/Image:$($ScratchDisk)\scratchdir"
$languageLine = $imageIntl -split '\n' | Where-Object { $_ -match 'Default system UI language : ([a-zA-Z]{2}-[a-zA-Z]{2})' }

if ($languageLine) {
    $languageCode = $Matches[1]
    Write-Output "Default system UI language code: $languageCode"
} else {
    Write-Output "Default system UI language code not found."
}

$imageInfo = & 'dism' '/English' '/Get-WimInfo' "/wimFile:$($ScratchDisk)\tiny11\sources\install.wim" "/index:$index"
$lines = $imageInfo -split '\r?\n'

foreach ($line in $lines) {
    if ($line -like '*Architecture : *') {
        $architecture = $line -replace 'Architecture : ',''
        # If the architecture is x64, replace it with amd64
        if ($architecture -eq 'x64') {
            $architecture = 'amd64'
        }
        Write-Output "Architecture: $architecture"
        break
    }
}

if (-not $architecture) {
    Write-Output "Architecture information not found."
}

Write-Output "Mounting complete! Performing removal of applications..."

$packages = & 'dism' '/English' "/image:$($ScratchDisk)\scratchdir" '/Get-ProvisionedAppxPackages' |
    ForEach-Object {
        if ($_ -match 'PackageName : (.*)') {
            $matches[1]
        }
    }
<<<<<<< HEAD
	
$packagePrefixes = 'AppUp.IntelManagementandSecurityStatus',
'Clipchamp.Clipchamp', 
'DolbyLaboratories.DolbyAccess',
'DolbyLaboratories.DolbyDigitalPlusDecoderOEM',
'Microsoft.BingNews',
'Microsoft.BingSearch',
'Microsoft.BingWeather',
'Microsoft.Copilot',
'Microsoft.Windows.CrossDevice',
'Microsoft.GamingApp',
'Microsoft.GetHelp',
'Microsoft.Getstarted',
'Microsoft.Microsoft3DViewer',
'Microsoft.MicrosoftOfficeHub',
'Microsoft.MicrosoftSolitaireCollection',
'Microsoft.MicrosoftStickyNotes',
'Microsoft.MixedReality.Portal',
'Microsoft.MSPaint',
'Microsoft.Office.OneNote',
'Microsoft.OfficePushNotificationUtility',
'Microsoft.OutlookForWindows',
'Microsoft.Paint',
'Microsoft.People',
'Microsoft.PowerAutomateDesktop',
'Microsoft.SkypeApp',
'Microsoft.StartExperiencesApp',
'Microsoft.Todos',
'Microsoft.Wallet',
'Microsoft.Windows.DevHome',
'Microsoft.WindowsAlarms',
'Microsoft.WindowsCamera',
'microsoft.windowscommunicationsapps',
'Microsoft.WindowsFeedbackHub',
'Microsoft.WindowsMaps',
'Microsoft.WindowsSoundRecorder',
'Microsoft.WindowsTerminal',
'Microsoft.Xbox.TCUI',
'Microsoft.XboxApp',
'Microsoft.XboxGameOverlay',
'Microsoft.XboxGamingOverlay',
'Microsoft.XboxIdentityProvider',
'Microsoft.XboxSpeechToTextOverlay',
'Microsoft.YourPhone',
'Microsoft.ZuneMusic',
'Microsoft.ZuneVideo',
'MicrosoftCorporationII.MicrosoftFamily',
'MicrosoftCorporationII.QuickAssist',
'MSTeams',
'MicrosoftTeams', 
'Microsoft.WindowsTerminal',
'Microsoft.549981C3F5F10'
=======
$packagePrefixes = 'Clipchamp.Clipchamp_', 'Microsoft.BingNews_', 'Microsoft.BingWeather_', 'Microsoft.GamingApp_', 'Microsoft.GetHelp_', 'Microsoft.Getstarted_', 'Microsoft.MicrosoftOfficeHub_', 'Microsoft.MicrosoftSolitaireCollection_', 'Microsoft.People_', 'Microsoft.PowerAutomateDesktop_', 'Microsoft.Todos_', 'Microsoft.WindowsAlarms_', 'microsoft.windowscommunicationsapps_', 'Microsoft.WindowsFeedbackHub_', 'Microsoft.WindowsMaps_', 'Microsoft.WindowsSoundRecorder_', 'Microsoft.Xbox.TCUI_', 'Microsoft.XboxGamingOverlay_', 'Microsoft.XboxGameOverlay_', 'Microsoft.XboxSpeechToTextOverlay_', 'Microsoft.YourPhone_', 'Microsoft.ZuneMusic_', 'Microsoft.ZuneVideo_', 'MicrosoftCorporationII.MicrosoftFamily_', 'MicrosoftCorporationII.QuickAssist_', 'MicrosoftTeams_', 'Microsoft.549981C3F5F10_', 'Microsoft.Windows.Copilot', 'MSTeams_', 'Microsoft.OutlookForWindows_', 'Microsoft.Windows.Teams_', 'Microsoft.Copilot_'
>>>>>>> 977c06ae

$packagesToRemove = $packages | Where-Object {
    $packageName = $_
    $packagePrefixes -contains ($packagePrefixes | Where-Object { $packageName -like "*$_*" })
}
foreach ($package in $packagesToRemove) {
    & 'dism' '/English' "/image:$($ScratchDisk)\scratchdir" '/Remove-ProvisionedAppxPackage' "/PackageName:$package"
}


Write-Output "Removing Edge:"
Remove-Item -Path "$ScratchDisk\scratchdir\Program Files (x86)\Microsoft\Edge" -Recurse -Force | Out-Null
Remove-Item -Path "$ScratchDisk\scratchdir\Program Files (x86)\Microsoft\EdgeUpdate" -Recurse -Force | Out-Null
Remove-Item -Path "$ScratchDisk\scratchdir\Program Files (x86)\Microsoft\EdgeCore" -Recurse -Force | Out-Null
<<<<<<< HEAD
if ($architecture -eq 'amd64') {
    $folderPath = Get-ChildItem -Path "$ScratchDisk\scratchdir\Windows\WinSxS" -Filter "amd64_microsoft-edge-webview_31bf3856ad364e35*" -Directory | Select-Object -ExpandProperty FullName

    if ($folderPath) {
        & 'takeown' '/f' $folderPath '/r' | Out-Null
        & icacls $folderPath  "/grant" "$($adminGroup.Value):(F)" '/T' '/C' | Out-Null
        Remove-Item -Path $folderPath -Recurse -Force | Out-Null
    } else {
        Write-Output "Folder not found."
    }
} elseif ($architecture -eq 'arm64') {
    $folderPath = Get-ChildItem -Path "$ScratchDisk\scratchdir\Windows\WinSxS" -Filter "arm64_microsoft-edge-webview_31bf3856ad364e35*" -Directory | Select-Object -ExpandProperty FullName | Out-Null

    if ($folderPath) {
        & 'takeown' '/f' $folderPath '/r'| Out-Null
        & icacls $folderPath  "/grant" "$($adminGroup.Value):(F)" '/T' '/C' | Out-Null
        Remove-Item -Path $folderPath -Recurse -Force | Out-Null
    } else {
        Write-Output "Folder not found."
    }
} else {
    Write-Output "Unknown architecture: $architecture"
}
=======
>>>>>>> 977c06ae
& 'takeown' '/f' "$ScratchDisk\scratchdir\Windows\System32\Microsoft-Edge-Webview" '/r' | Out-Null
& 'icacls' "$ScratchDisk\scratchdir\Windows\System32\Microsoft-Edge-Webview" '/grant' "$($adminGroup.Value):(F)" '/T' '/C' | Out-Null
Remove-Item -Path "$ScratchDisk\scratchdir\Windows\System32\Microsoft-Edge-Webview" -Recurse -Force | Out-Null
Write-Output "Removing OneDrive:"
& 'takeown' '/f' "$ScratchDisk\scratchdir\Windows\System32\OneDriveSetup.exe" | Out-Null
& 'icacls' "$ScratchDisk\scratchdir\Windows\System32\OneDriveSetup.exe" '/grant' "$($adminGroup.Value):(F)" '/T' '/C' | Out-Null
Remove-Item -Path "$ScratchDisk\scratchdir\Windows\System32\OneDriveSetup.exe" -Force | Out-Null
Write-Output "Removal complete!"
Start-Sleep -Seconds 2
Clear-Host
Write-Output "Loading registry..."
reg load HKLM\zCOMPONENTS $ScratchDisk\scratchdir\Windows\System32\config\COMPONENTS | Out-Null
reg load HKLM\zDEFAULT $ScratchDisk\scratchdir\Windows\System32\config\default | Out-Null
reg load HKLM\zNTUSER $ScratchDisk\scratchdir\Users\Default\ntuser.dat | Out-Null
reg load HKLM\zSOFTWARE $ScratchDisk\scratchdir\Windows\System32\config\SOFTWARE | Out-Null
reg load HKLM\zSYSTEM $ScratchDisk\scratchdir\Windows\System32\config\SYSTEM | Out-Null
Write-Output "Bypassing system requirements(on the system image):"
Set-RegistryValue 'HKLM\zDEFAULT\Control Panel\UnsupportedHardwareNotificationCache' 'SV1' 'REG_DWORD' '0'
Set-RegistryValue 'HKLM\zDEFAULT\Control Panel\UnsupportedHardwareNotificationCache' 'SV2' 'REG_DWORD' '0'
Set-RegistryValue 'HKLM\zNTUSER\Control Panel\UnsupportedHardwareNotificationCache' 'SV1' 'REG_DWORD' '0'
Set-RegistryValue 'HKLM\zNTUSER\Control Panel\UnsupportedHardwareNotificationCache' 'SV2' 'REG_DWORD' '0'
Set-RegistryValue 'HKLM\zSYSTEM\Setup\LabConfig' 'BypassCPUCheck' 'REG_DWORD' '1'
Set-RegistryValue 'HKLM\zSYSTEM\Setup\LabConfig' 'BypassRAMCheck' 'REG_DWORD' '1'
Set-RegistryValue 'HKLM\zSYSTEM\Setup\LabConfig' 'BypassSecureBootCheck' 'REG_DWORD' '1'
Set-RegistryValue 'HKLM\zSYSTEM\Setup\LabConfig' 'BypassStorageCheck' 'REG_DWORD' '1'
Set-RegistryValue 'HKLM\zSYSTEM\Setup\LabConfig' 'BypassTPMCheck' 'REG_DWORD' '1'
Set-RegistryValue 'HKLM\zSYSTEM\Setup\MoSetup' 'AllowUpgradesWithUnsupportedTPMOrCPU' 'REG_DWORD' '1'
Write-Output "Disabling Sponsored Apps:"
Set-RegistryValue 'HKLM\zNTUSER\SOFTWARE\Microsoft\Windows\CurrentVersion\ContentDeliveryManager' 'OemPreInstalledAppsEnabled' 'REG_DWORD' '0'
Set-RegistryValue 'HKLM\zNTUSER\SOFTWARE\Microsoft\Windows\CurrentVersion\ContentDeliveryManager' 'PreInstalledAppsEnabled' 'REG_DWORD' '0'
Set-RegistryValue 'HKLM\zNTUSER\SOFTWARE\Microsoft\Windows\CurrentVersion\ContentDeliveryManager' 'SilentInstalledAppsEnabled' 'REG_DWORD' '0'
Set-RegistryValue 'HKLM\zSOFTWARE\Policies\Microsoft\Windows\CloudContent' 'DisableWindowsConsumerFeatures' 'REG_DWORD' '1'
Set-RegistryValue 'HKLM\zNTUSER\Software\Microsoft\Windows\CurrentVersion\ContentDeliveryManager' 'ContentDeliveryAllowed' 'REG_DWORD' '0'
Set-RegistryValue 'HKLM\zSOFTWARE\Microsoft\PolicyManager\current\device\Start' 'ConfigureStartPins' 'REG_SZ' '{"pinnedList": [{}]}'
Set-RegistryValue 'HKLM\zNTUSER\Software\Microsoft\Windows\CurrentVersion\ContentDeliveryManager' 'ContentDeliveryAllowed' 'REG_DWORD' '0'
Set-RegistryValue 'HKLM\zNTUSER\Software\Microsoft\Windows\CurrentVersion\ContentDeliveryManager' 'ContentDeliveryAllowed' 'REG_DWORD' '0'
Set-RegistryValue 'HKLM\zNTUSER\Software\Microsoft\Windows\CurrentVersion\ContentDeliveryManager' 'FeatureManagementEnabled' 'REG_DWORD' '0'
Set-RegistryValue 'HKLM\zNTUSER\Software\Microsoft\Windows\CurrentVersion\ContentDeliveryManager' 'OemPreInstalledAppsEnabled' 'REG_DWORD' '0'
Set-RegistryValue 'HKLM\zNTUSER\Software\Microsoft\Windows\CurrentVersion\ContentDeliveryManager' 'PreInstalledAppsEnabled' 'REG_DWORD' '0'
Set-RegistryValue 'HKLM\zNTUSER\Software\Microsoft\Windows\CurrentVersion\ContentDeliveryManager' 'PreInstalledAppsEverEnabled' 'REG_DWORD' '0'
Set-RegistryValue 'HKLM\zNTUSER\Software\Microsoft\Windows\CurrentVersion\ContentDeliveryManager' 'SilentInstalledAppsEnabled' 'REG_DWORD' '0'
Set-RegistryValue 'HKLM\zNTUSER\Software\Microsoft\Windows\CurrentVersion\ContentDeliveryManager' 'SoftLandingEnabled' 'REG_DWORD' '0'
Set-RegistryValue 'HKLM\zNTUSER\Software\Microsoft\Windows\CurrentVersion\ContentDeliveryManager' 'SubscribedContentEnabled' 'REG_DWORD' '0'
Set-RegistryValue 'HKLM\zNTUSER\Software\Microsoft\Windows\CurrentVersion\ContentDeliveryManager' 'SubscribedContent-310093Enabled' 'REG_DWORD' '0'
Set-RegistryValue 'HKLM\zNTUSER\Software\Microsoft\Windows\CurrentVersion\ContentDeliveryManager' 'SubscribedContent-338388Enabled' 'REG_DWORD' '0'
Set-RegistryValue 'HKLM\zNTUSER\Software\Microsoft\Windows\CurrentVersion\ContentDeliveryManager' 'SubscribedContent-338389Enabled' 'REG_DWORD' '0'
Set-RegistryValue 'HKLM\zNTUSER\Software\Microsoft\Windows\CurrentVersion\ContentDeliveryManager' 'SubscribedContent-338393Enabled' 'REG_DWORD' '0'
Set-RegistryValue 'HKLM\zNTUSER\Software\Microsoft\Windows\CurrentVersion\ContentDeliveryManager' 'SubscribedContent-353694Enabled' 'REG_DWORD' '0'
Set-RegistryValue 'HKLM\zNTUSER\Software\Microsoft\Windows\CurrentVersion\ContentDeliveryManager' 'SubscribedContent-353696Enabled' 'REG_DWORD' '0'
Set-RegistryValue 'HKLM\zNTUSER\Software\Microsoft\Windows\CurrentVersion\ContentDeliveryManager' 'SubscribedContentEnabled' 'REG_DWORD' '0'
Set-RegistryValue 'HKLM\zNTUSER\Software\Microsoft\Windows\CurrentVersion\ContentDeliveryManager' 'SystemPaneSuggestionsEnabled' 'REG_DWORD' '0'
Set-RegistryValue 'HKLM\zSOFTWARE\Policies\Microsoft\PushToInstall' 'DisablePushToInstall' 'REG_DWORD' '1'
Set-RegistryValue 'HKLM\zSOFTWARE\Policies\Microsoft\MRT' 'DontOfferThroughWUAU' 'REG_DWORD' '1'
Remove-RegistryValue 'HKLM\zNTUSER\Software\Microsoft\Windows\CurrentVersion\ContentDeliveryManager\Subscriptions'
Remove-RegistryValue 'HKLM\zNTUSER\Software\Microsoft\Windows\CurrentVersion\ContentDeliveryManager\SuggestedApps'
Set-RegistryValue 'HKLM\zSOFTWARE\Policies\Microsoft\Windows\CloudContent' 'DisableConsumerAccountStateContent' 'REG_DWORD' '1'
Set-RegistryValue 'HKLM\zSOFTWARE\Policies\Microsoft\Windows\CloudContent' 'DisableCloudOptimizedContent' 'REG_DWORD' '1'
Write-Output "Enabling Local Accounts on OOBE:"
& 'reg' 'add' 'HKLM\zSOFTWARE\Microsoft\Windows\CurrentVersion\OOBE' '/v' 'BypassNRO' '/t' 'REG_DWORD' '/d' '1' '/f' | Out-Null
Copy-Item -Path "$PSScriptRoot\autounattend.xml" -Destination "$ScratchDisk\scratchdir\Windows\System32\Sysprep\autounattend.xml" -Force | Out-Null
<<<<<<< HEAD
Write-Output "Disabling Reserved Storage:"
Set-RegistryValue 'HKLM\zSOFTWARE\Microsoft\Windows\CurrentVersion\ReserveManager' 'ShippedWithReserves' 'REG_DWORD' '0'
Write-Output "Disabling BitLocker Device Encryption"
Set-RegistryValue 'HKLM\zSYSTEM\ControlSet001\Control\BitLocker' 'PreventDeviceEncryption' 'REG_DWORD' '1'
Write-Output "Disabling Chat icon:"
Set-RegistryValue 'HKLM\zSOFTWARE\Policies\Microsoft\Windows\Windows Chat' 'ChatIcon' 'REG_DWORD' '3'
Set-RegistryValue 'HKLM\zNTUSER\SOFTWARE\Microsoft\Windows\CurrentVersion\Explorer\Advanced' 'TaskbarMn' 'REG_DWORD' '0'
Write-Output "Removing Edge related registries"
Remove-RegistryValue "HKEY_LOCAL_MACHINE\zSOFTWARE\WOW6432Node\Microsoft\Windows\CurrentVersion\Uninstall\Microsoft Edge"
Remove-RegistryValue "HKEY_LOCAL_MACHINE\zSOFTWARE\WOW6432Node\Microsoft\Windows\CurrentVersion\Uninstall\Microsoft Edge Update"
Write-Output "Disabling OneDrive folder backup"
Set-RegistryValue "HKLM\zSOFTWARE\Policies\Microsoft\Windows\OneDrive" "DisableFileSyncNGSC" "REG_DWORD" "1"
Write-Output "Disabling Telemetry:"
Set-RegistryValue 'HKLM\zNTUSER\Software\Microsoft\Windows\CurrentVersion\AdvertisingInfo' 'Enabled' 'REG_DWORD' '0'
Set-RegistryValue 'HKLM\zNTUSER\Software\Microsoft\Windows\CurrentVersion\Privacy' 'TailoredExperiencesWithDiagnosticDataEnabled' 'REG_DWORD' '0'
Set-RegistryValue 'HKLM\zNTUSER\Software\Microsoft\Speech_OneCore\Settings\OnlineSpeechPrivacy' 'HasAccepted' 'REG_DWORD' '0'
Set-RegistryValue 'HKLM\zNTUSER\Software\Microsoft\Input\TIPC' 'Enabled' 'REG_DWORD' '0'
Set-RegistryValue 'HKLM\zNTUSER\Software\Microsoft\InputPersonalization' 'RestrictImplicitInkCollection' 'REG_DWORD' '1'
Set-RegistryValue 'HKLM\zNTUSER\Software\Microsoft\InputPersonalization' 'RestrictImplicitTextCollection' 'REG_DWORD' '1'
Set-RegistryValue 'HKLM\zNTUSER\Software\Microsoft\InputPersonalization\TrainedDataStore' 'HarvestContacts' 'REG_DWORD' '0'
Set-RegistryValue 'HKLM\zNTUSER\Software\Microsoft\Personalization\Settings' 'AcceptedPrivacyPolicy' 'REG_DWORD' '0'
Set-RegistryValue 'HKLM\zSOFTWARE\Policies\Microsoft\Windows\DataCollection' 'AllowTelemetry' 'REG_DWORD' '0'
Set-RegistryValue 'HKLM\zSYSTEM\ControlSet001\Services\dmwappushservice' 'Start' 'REG_DWORD' '4'
## Prevents installation or DevHome and Outlook
Write-Output "Prevents installation or DevHome and Outlook:"
Set-RegistryValue 'HKLM\zSOFTWARE\Microsoft\Windows\CurrentVersion\WindowsUpdate\Orchestrator\UScheduler_Oobe\OutlookUpdate' 'workCompleted' 'REG_DWORD' '1'
Set-RegistryValue 'HKLM\zSOFTWARE\Microsoft\Windows\CurrentVersion\WindowsUpdate\Orchestrator\UScheduler\OutlookUpdate' 'workCompleted' 'REG_DWORD' '1'
Set-RegistryValue 'HKLM\zSOFTWARE\Microsoft\Windows\CurrentVersion\WindowsUpdate\Orchestrator\UScheduler\DevHomeUpdate' 'workCompleted' 'REG_DWORD' '1'
Remove-RegistryValue 'HKLM\zSOFTWARE\Microsoft\WindowsUpdate\Orchestrator\UScheduler_Oobe\OutlookUpdate'
Remove-RegistryValue 'HKLM\zSOFTWARE\Microsoft\WindowsUpdate\Orchestrator\UScheduler_Oobe\DevHomeUpdate'

## this function allows PowerShell to take ownership of the Scheduled Tasks registry key from TrustedInstaller. Based on Jose Espitia's script.
function Enable-Privilege {
 param(
  [ValidateSet(
   "SeAssignPrimaryTokenPrivilege", "SeAuditPrivilege", "SeBackupPrivilege",
   "SeChangeNotifyPrivilege", "SeCreateGlobalPrivilege", "SeCreatePagefilePrivilege",
   "SeCreatePermanentPrivilege", "SeCreateSymbolicLinkPrivilege", "SeCreateTokenPrivilege",
   "SeDebugPrivilege", "SeEnableDelegationPrivilege", "SeImpersonatePrivilege", "SeIncreaseBasePriorityPrivilege",
   "SeIncreaseQuotaPrivilege", "SeIncreaseWorkingSetPrivilege", "SeLoadDriverPrivilege",
   "SeLockMemoryPrivilege", "SeMachineAccountPrivilege", "SeManageVolumePrivilege",
   "SeProfileSingleProcessPrivilege", "SeRelabelPrivilege", "SeRemoteShutdownPrivilege",
   "SeRestorePrivilege", "SeSecurityPrivilege", "SeShutdownPrivilege", "SeSyncAgentPrivilege",
   "SeSystemEnvironmentPrivilege", "SeSystemProfilePrivilege", "SeSystemtimePrivilege",
   "SeTakeOwnershipPrivilege", "SeTcbPrivilege", "SeTimeZonePrivilege", "SeTrustedCredManAccessPrivilege",
   "SeUndockPrivilege", "SeUnsolicitedInputPrivilege")]
  $Privilege,
  ## The process on which to adjust the privilege. Defaults to the current process.
  $ProcessId = $pid,
  ## Switch to disable the privilege, rather than enable it.
  [Switch] $Disable
 )
 $definition = @'
 using System;
 using System.Runtime.InteropServices;
 public class AdjPriv
 {
  [DllImport("advapi32.dll", ExactSpelling = true, SetLastError = true)]
  internal static extern bool AdjustTokenPrivileges(IntPtr htok, bool disall,
   ref TokPriv1Luid newst, int len, IntPtr prev, IntPtr relen);  
  [DllImport("advapi32.dll", ExactSpelling = true, SetLastError = true)]
  internal static extern bool OpenProcessToken(IntPtr h, int acc, ref IntPtr phtok);
  [DllImport("advapi32.dll", SetLastError = true)]
  internal static extern bool LookupPrivilegeValue(string host, string name, ref long pluid);
  [StructLayout(LayoutKind.Sequential, Pack = 1)]
  internal struct TokPriv1Luid
  {
   public int Count;
   public long Luid;
   public int Attr;
  }
  internal const int SE_PRIVILEGE_ENABLED = 0x00000002;
  internal const int SE_PRIVILEGE_DISABLED = 0x00000000;
  internal const int TOKEN_QUERY = 0x00000008;
  internal const int TOKEN_ADJUST_PRIVILEGES = 0x00000020;
  public static bool EnablePrivilege(long processHandle, string privilege, bool disable)
  {
   bool retVal;
   TokPriv1Luid tp;
   IntPtr hproc = new IntPtr(processHandle);
   IntPtr htok = IntPtr.Zero;
   retVal = OpenProcessToken(hproc, TOKEN_ADJUST_PRIVILEGES | TOKEN_QUERY, ref htok);
   tp.Count = 1;
   tp.Luid = 0;
   if(disable)
   {
    tp.Attr = SE_PRIVILEGE_DISABLED;
   }
   else
   {
    tp.Attr = SE_PRIVILEGE_ENABLED;
   }
   retVal = LookupPrivilegeValue(null, privilege, ref tp.Luid);
   retVal = AdjustTokenPrivileges(htok, false, ref tp, 0, IntPtr.Zero, IntPtr.Zero);
   return retVal;
  }
 }
'@

 $processHandle = (Get-Process -id $ProcessId).Handle
 $type = Add-Type $definition -PassThru
 $type[0]::EnablePrivilege($processHandle, $Privilege, $Disable)
}

Enable-Privilege SeTakeOwnershipPrivilege

$regKey = [Microsoft.Win32.Registry]::LocalMachine.OpenSubKey("zSOFTWARE\Microsoft\Windows NT\CurrentVersion\Schedule\TaskCache\Tasks",[Microsoft.Win32.RegistryKeyPermissionCheck]::ReadWriteSubTree,[System.Security.AccessControl.RegistryRights]::TakeOwnership)
$regACL = $regKey.GetAccessControl()
$regACL.SetOwner($adminGroup)
$regKey.SetAccessControl($regACL)
$regKey.Close()
Write-Output "Owner changed to Administrators."
$regKey = [Microsoft.Win32.Registry]::LocalMachine.OpenSubKey("zSOFTWARE\Microsoft\Windows NT\CurrentVersion\Schedule\TaskCache\Tasks",[Microsoft.Win32.RegistryKeyPermissionCheck]::ReadWriteSubTree,[System.Security.AccessControl.RegistryRights]::ChangePermissions)
$regACL = $regKey.GetAccessControl()
$regRule = New-Object System.Security.AccessControl.RegistryAccessRule ($adminGroup,"FullControl","ContainerInherit","None","Allow")
$regACL.SetAccessRule($regRule)
$regKey.SetAccessControl($regACL)
Write-Output "Permissions modified for Administrators group."
Write-Output "Registry key permissions successfully updated."
$regKey.Close()

Write-Output 'Deleting Application Compatibility Appraiser'
Remove-RegistryValue 'HKEY_LOCAL_MACHINE\zSOFTWARE\Microsoft\Windows NT\CurrentVersion\Schedule\TaskCache\Tasks\{0600DD45-FAF2-4131-A006-0B17509B9F78}'
Write-Output 'Deleting Customer Experience Improvement Program'
Remove-RegistryValue 'HKEY_LOCAL_MACHINE\zSOFTWARE\Microsoft\Windows NT\CurrentVersion\Schedule\TaskCache\Tasks\{4738DE7A-BCC1-4E2D-B1B0-CADB044BFA81}'
Remove-RegistryValue 'HKEY_LOCAL_MACHINE\zSOFTWARE\Microsoft\Windows NT\CurrentVersion\Schedule\TaskCache\Tasks\{6FAC31FA-4A85-4E64-BFD5-2154FF4594B3}'
Remove-RegistryValue 'HKEY_LOCAL_MACHINE\zSOFTWARE\Microsoft\Windows NT\CurrentVersion\Schedule\TaskCache\Tasks\{FC931F16-B50A-472E-B061-B6F79A71EF59}'
Write-Output 'Deleting Program Data Updater'
Remove-RegistryValue 'HKEY_LOCAL_MACHINE\zSOFTWARE\Microsoft\Windows NT\CurrentVersion\Schedule\TaskCache\Tasks\{0671EB05-7D95-4153-A32B-1426B9FE61DB}'
Write-Output 'Deleting autochk proxy'
Remove-RegistryValue 'HKEY_LOCAL_MACHINE\zSOFTWARE\Microsoft\Windows NT\CurrentVersion\Schedule\TaskCache\Tasks\{87BF85F4-2CE1-4160-96EA-52F554AA28A2}'
Remove-RegistryValue 'HKEY_LOCAL_MACHINE\zSOFTWARE\Microsoft\Windows NT\CurrentVersion\Schedule\TaskCache\Tasks\{8A9C643C-3D74-4099-B6BD-9C6D170898B1}'
Write-Output 'Deleting QueueReporting'
Remove-RegistryValue 'HKEY_LOCAL_MACHINE\zSOFTWARE\Microsoft\Windows NT\CurrentVersion\Schedule\TaskCache\Tasks\{E3176A65-4E44-4ED3-AA73-3283660ACB9C}'
Write-Output "Tweaking complete!"
Write-Output "Unmounting Registry..."
$regKey.Close()
=======
Write-Host "Disabling Reserved Storage:"
& 'reg' 'add' 'HKLM\zSOFTWARE\Microsoft\Windows\CurrentVersion\ReserveManager' '/v' 'ShippedWithReserves' '/t' 'REG_DWORD' '/d' '0' '/f' | Out-Null
Write-Host "Disabling BitLocker Device Encryption"
& 'reg' 'add' 'HKLM\zSYSTEM\ControlSet001\Control\BitLocker' '/v' 'PreventDeviceEncryption' '/t' 'REG_DWORD' '/d' '1' '/f' | Out-Null
Write-Host "Disabling Chat icon:"
& 'reg' 'add' 'HKLM\zSOFTWARE\Policies\Microsoft\Windows\Windows Chat' '/v' 'ChatIcon' '/t' 'REG_DWORD' '/d' '3' '/f' | Out-Null
& 'reg' 'add' 'HKLM\zNTUSER\SOFTWARE\Microsoft\Windows\CurrentVersion\Explorer\Advanced' '/v' 'TaskbarMn' '/t' 'REG_DWORD' '/d' '0' '/f' | Out-Null
Write-Host "Removing Edge related registries"
reg delete "HKEY_LOCAL_MACHINE\zSOFTWARE\WOW6432Node\Microsoft\Windows\CurrentVersion\Uninstall\Microsoft Edge" /f | Out-Null
reg delete "HKEY_LOCAL_MACHINE\zSOFTWARE\WOW6432Node\Microsoft\Windows\CurrentVersion\Uninstall\Microsoft Edge Update" /f | Out-Null
Write-Host "Disabling OneDrive folder backup"
& 'reg' 'add' "HKLM\zSOFTWARE\Policies\Microsoft\Windows\OneDrive" '/v' 'DisableFileSyncNGSC' '/t' 'REG_DWORD' '/d' '1' '/f' | Out-Null
Write-Host "Disabling Telemetry:"
& 'reg' 'add' 'HKLM\zNTUSER\Software\Microsoft\Windows\CurrentVersion\AdvertisingInfo' '/v' 'Enabled' '/t' 'REG_DWORD' '/d' '0' '/f' | Out-Null
& 'reg' 'add' 'HKLM\zNTUSER\Software\Microsoft\Windows\CurrentVersion\Privacy' '/v' 'TailoredExperiencesWithDiagnosticDataEnabled' '/t' 'REG_DWORD' '/d' '0' '/f' | Out-Null
& 'reg' 'add' 'HKLM\zNTUSER\Software\Microsoft\Speech_OneCore\Settings\OnlineSpeechPrivacy' '/v' 'HasAccepted' '/t' 'REG_DWORD' '/d' '0' '/f' | Out-Null
& 'reg' 'add' 'HKLM\zNTUSER\Software\Microsoft\Input\TIPC' '/v' 'Enabled' '/t' 'REG_DWORD' '/d' '0' '/f' | Out-Null
& 'reg' 'add' 'HKLM\zNTUSER\Software\Microsoft\InputPersonalization' '/v' 'RestrictImplicitInkCollection' '/t' 'REG_DWORD' '/d' '1' '/f' | Out-Null
& 'reg' 'add' 'HKLM\zNTUSER\Software\Microsoft\InputPersonalization' '/v' 'RestrictImplicitTextCollection' '/t' 'REG_DWORD' '/d' '1' '/f' | Out-Null
& 'reg' 'add' 'HKLM\zNTUSER\Software\Microsoft\InputPersonalization\TrainedDataStore' '/v' 'HarvestContacts' '/t' 'REG_DWORD' '/d' '0' '/f' | Out-Null
& 'reg' 'add' 'HKLM\zNTUSER\Software\Microsoft\Personalization\Settings' '/v' 'AcceptedPrivacyPolicy' '/t' 'REG_DWORD' '/d' '0' '/f' | Out-Null
& 'reg' 'add' 'HKLM\zSOFTWARE\Policies\Microsoft\Windows\DataCollection' '/v' 'AllowTelemetry' '/t' 'REG_DWORD' '/d' '0' '/f' | Out-Null
& 'reg' 'add' 'HKLM\zSYSTEM\ControlSet001\Services\dmwappushservice' '/v' 'Start' '/t' 'REG_DWORD' '/d' '4' '/f' | Out-Null
Write-Host "Prevents installation or DevHome and Outlook:"
& 'reg' 'add' 'HKLM\zSOFTWARE\Microsoft\Windows\CurrentVersion\WindowsUpdate\Orchestrator\UScheduler\OutlookUpdate' '/v' 'workCompleted' '/t' 'REG_DWORD' '/d' '1' '/f' | Out-Null
& 'reg' 'add' 'HKLM\zSOFTWARE\Microsoft\Windows\CurrentVersion\WindowsUpdate\Orchestrator\UScheduler\DevHomeUpdate' '/v' 'workCompleted' '/t' 'REG_DWORD' '/d' '1' '/f' | Out-Null
& 'reg' 'delete' 'HKLM\zSOFTWARE\Microsoft\WindowsUpdate\Orchestrator\UScheduler_Oobe\OutlookUpdate' '/f' | Out-Null
& 'reg' 'delete' 'HKLM\zSOFTWARE\Microsoft\WindowsUpdate\Orchestrator\UScheduler_Oobe\DevHomeUpdate' '/f' | Out-Null
Write-Host "Disabling Copilot"
& 'reg' 'add' 'HKLM\zSOFTWARE\Policies\Microsoft\Windows\WindowsCopilot' '/v' 'TurnOffWindowsCopilot' '/t' 'REG_DWORD' '/d' '1' '/f' | Out-Null
& 'reg' 'add' 'HKLM\zSOFTWARE\Policies\Microsoft\Edge' '/v' 'HubsSidebarEnabled' '/t' 'REG_DWORD' '/d' '0' '/f' | Out-Null
& 'reg' 'add' 'HKLM\zSOFTWARE\Policies\Microsoft\Windows\Explorer' '/v' 'DisableSearchBoxSuggestions' '/t' 'REG_DWORD' '/d' '1' '/f' | Out-Null
Write-Host "Prevents installation of Teams:"
& 'reg' 'add' 'HKLM\zSOFTWARE\Policies\Microsoft\Teams' '/v' 'DisableInstallation' '/t' 'REG_DWORD' '/d' '1' '/f' | Out-Null
Write-Host "Prevent installation of New Outlook":
& 'reg' 'add' 'HKLM\zSOFTWARE\Policies\Microsoft\Windows\Windows Mail' '/v' 'PreventRun' '/t' 'REG_DWORD' '/d' '1' '/f' | Out-Null
$tasksPath = "C:\scratchdir\Windows\System32\Tasks"

Write-Host "Deleting scheduled task definition files..."

# Application Compatibility Appraiser
Remove-Item -Path "$tasksPath\Microsoft\Windows\Application Experience\Microsoft Compatibility Appraiser" -Force -ErrorAction SilentlyContinue

# Customer Experience Improvement Program (removes the entire folder and all tasks within it)
Remove-Item -Path "$tasksPath\Microsoft\Windows\Customer Experience Improvement Program" -Recurse -Force -ErrorAction SilentlyContinue

# Program Data Updater
Remove-Item -Path "$tasksPath\Microsoft\Windows\Application Experience\ProgramDataUpdater" -Force -ErrorAction SilentlyContinue

# Chkdsk Proxy
Remove-Item -Path "$tasksPath\Microsoft\Windows\Chkdsk\Proxy" -Force -ErrorAction SilentlyContinue

# Windows Error Reporting (QueueReporting)
Remove-Item -Path "$tasksPath\Microsoft\Windows\Windows Error Reporting\QueueReporting" -Force -ErrorAction SilentlyContinue

Write-Host "Task files have been deleted."
Write-Host "Unmounting Registry..."
>>>>>>> 977c06ae
reg unload HKLM\zCOMPONENTS | Out-Null
reg unload HKLM\zDEFAULT | Out-Null
reg unload HKLM\zNTUSER | Out-Null
reg unload HKLM\zSOFTWARE | Out-Null
reg unload HKLM\zSYSTEM | Out-Null
Write-Output "Cleaning up image..."
Repair-WindowsImage -Path $ScratchDisk\scratchdir -StartComponentCleanup -ResetBase
Write-Output "Cleanup complete."
Write-Output ' '
Write-Output "Unmounting image..."
Dismount-WindowsImage -Path $ScratchDisk\scratchdir -Save
<<<<<<< HEAD
Write-Output "Exporting image..."
# Compressiontype Recovery is not supported with PShell https://learn.microsoft.com/en-us/powershell/module/dism/export-windowsimage?view=windowsserver2022-ps#-compressiontype
Export-WindowsImage -SourceImagePath $ScratchDisk\tiny11\sources\install.wim -SourceIndex $index -DestinationImagePath $ScratchDisk\tiny11\sources\install2.wim -CompressionType Fast
=======
Write-Host "Exporting image..."
Dism.exe /Export-Image /SourceImageFile:"$ScratchDisk\tiny11\sources\install.wim" /SourceIndex:$index /DestinationImageFile:"$ScratchDisk\tiny11\sources\install2.wim" /Compress:recovery
>>>>>>> 977c06ae
Remove-Item -Path "$ScratchDisk\tiny11\sources\install.wim" -Force | Out-Null
Rename-Item -Path "$ScratchDisk\tiny11\sources\install2.wim" -NewName "install.wim" | Out-Null
Write-Output "Windows image completed. Continuing with boot.wim."
Start-Sleep -Seconds 2
Clear-Host
Write-Output "Mounting boot image:"
$wimFilePath = "$ScratchDisk\tiny11\sources\boot.wim"
& takeown "/F" $wimFilePath | Out-Null
& icacls $wimFilePath "/grant" "$($adminGroup.Value):(F)"
Set-ItemProperty -Path $wimFilePath -Name IsReadOnly -Value $false
Mount-WindowsImage -ImagePath $ScratchDisk\tiny11\sources\boot.wim -Index 2 -Path $ScratchDisk\scratchdir
Write-Output "Loading registry..."
reg load HKLM\zCOMPONENTS $ScratchDisk\scratchdir\Windows\System32\config\COMPONENTS
reg load HKLM\zDEFAULT $ScratchDisk\scratchdir\Windows\System32\config\default
reg load HKLM\zNTUSER $ScratchDisk\scratchdir\Users\Default\ntuser.dat
reg load HKLM\zSOFTWARE $ScratchDisk\scratchdir\Windows\System32\config\SOFTWARE
reg load HKLM\zSYSTEM $ScratchDisk\scratchdir\Windows\System32\config\SYSTEM
<<<<<<< HEAD
Write-Output "Bypassing system requirements(on the setup image):"
Set-RegistryValue 'HKLM\zDEFAULT\Control Panel\UnsupportedHardwareNotificationCache' 'SV1' 'REG_DWORD' '0'
Set-RegistryValue 'HKLM\zDEFAULT\Control Panel\UnsupportedHardwareNotificationCache' 'SV2' 'REG_DWORD' '0'
Set-RegistryValue 'HKLM\zNTUSER\Control Panel\UnsupportedHardwareNotificationCache' 'SV1' 'REG_DWORD' '0'
Set-RegistryValue 'HKLM\zNTUSER\Control Panel\UnsupportedHardwareNotificationCache' 'SV2' 'REG_DWORD' '0'
Set-RegistryValue 'HKLM\zSYSTEM\Setup\LabConfig' 'BypassCPUCheck' 'REG_DWORD' '1'
Set-RegistryValue 'HKLM\zSYSTEM\Setup\LabConfig' 'BypassRAMCheck' 'REG_DWORD' '1'
Set-RegistryValue 'HKLM\zSYSTEM\Setup\LabConfig' 'BypassSecureBootCheck' 'REG_DWORD' '1'
Set-RegistryValue 'HKLM\zSYSTEM\Setup\LabConfig' 'BypassStorageCheck' 'REG_DWORD' '1'
Set-RegistryValue 'HKLM\zSYSTEM\Setup\LabConfig' 'BypassTPMCheck' 'REG_DWORD' '1'
Set-RegistryValue 'HKLM\zSYSTEM\Setup\MoSetup' 'AllowUpgradesWithUnsupportedTPMOrCPU' 'REG_DWORD' '1'
Write-Output "Tweaking complete!"
Write-Output "Unmounting Registry..."
$regKey.Close()
=======
Write-Host "Bypassing system requirements(on the setup image):"
& 'reg' 'add' 'HKLM\zDEFAULT\Control Panel\UnsupportedHardwareNotificationCache' '/v' 'SV1' '/t' 'REG_DWORD' '/d' '0' '/f' | Out-Null
& 'reg' 'add' 'HKLM\zDEFAULT\Control Panel\UnsupportedHardwareNotificationCache' '/v' 'SV2' '/t' 'REG_DWORD' '/d' '0' '/f' | Out-Null
& 'reg' 'add' 'HKLM\zNTUSER\Control Panel\UnsupportedHardwareNotificationCache' '/v' 'SV1' '/t' 'REG_DWORD' '/d' '0' '/f' | Out-Null
& 'reg' 'add' 'HKLM\zNTUSER\Control Panel\UnsupportedHardwareNotificationCache' '/v' 'SV2' '/t' 'REG_DWORD' '/d' '0' '/f' | Out-Null
& 'reg' 'add' 'HKLM\zSYSTEM\Setup\LabConfig' '/v' 'BypassCPUCheck' '/t' 'REG_DWORD' '/d' '1' '/f' | Out-Null
& 'reg' 'add' 'HKLM\zSYSTEM\Setup\LabConfig' '/v' 'BypassRAMCheck' '/t' 'REG_DWORD' '/d' '1' '/f' | Out-Null
& 'reg' 'add' 'HKLM\zSYSTEM\Setup\LabConfig' '/v' 'BypassSecureBootCheck' '/t' 'REG_DWORD' '/d' '1' '/f' | Out-Null
& 'reg' 'add' 'HKLM\zSYSTEM\Setup\LabConfig' '/v' 'BypassStorageCheck' '/t' 'REG_DWORD' '/d' '1' '/f' | Out-Null
& 'reg' 'add' 'HKLM\zSYSTEM\Setup\LabConfig' '/v' 'BypassTPMCheck' '/t' 'REG_DWORD' '/d' '1' '/f' | Out-Null
& 'reg' 'add' 'HKLM\zSYSTEM\Setup\MoSetup' '/v' 'AllowUpgradesWithUnsupportedTPMOrCPU' '/t' 'REG_DWORD' '/d' '1' '/f' | Out-Null
Write-Host "Tweaking complete!"
Write-Host "Unmounting Registry..."
>>>>>>> 977c06ae
reg unload HKLM\zCOMPONENTS | Out-Null
reg unload HKLM\zDEFAULT | Out-Null
reg unload HKLM\zNTUSER | Out-Null
reg unload HKLM\zSOFTWARE | Out-Null
reg unload HKLM\zSYSTEM | Out-Null
Write-Output "Unmounting image..."
Dismount-WindowsImage -Path $ScratchDisk\scratchdir -Save
Clear-Host
Write-Output "The tiny11 image is now completed. Proceeding with the making of the ISO..."
Write-Output "Copying unattended file for bypassing MS account on OOBE..."
Copy-Item -Path "$PSScriptRoot\autounattend.xml" -Destination "$ScratchDisk\tiny11\autounattend.xml" -Force | Out-Null
Write-Output "Creating ISO image..."
$ADKDepTools = "C:\Program Files (x86)\Windows Kits\10\Assessment and Deployment Kit\Deployment Tools\$hostarchitecture\Oscdimg"
$localOSCDIMGPath = "$PSScriptRoot\oscdimg.exe"

if ([System.IO.Directory]::Exists($ADKDepTools)) {
    Write-Output "Will be using oscdimg.exe from system ADK."
    $OSCDIMG = "$ADKDepTools\oscdimg.exe"
} else {
    Write-Output "ADK folder not found. Will be using bundled oscdimg.exe."
    $url = "https://msdl.microsoft.com/download/symbols/oscdimg.exe/3D44737265000/oscdimg.exe"

    if (-not (Test-Path -Path $localOSCDIMGPath)) {
        Write-Output "Downloading oscdimg.exe..."
        Invoke-WebRequest -Uri $url -OutFile $localOSCDIMGPath

        if (Test-Path $localOSCDIMGPath) {
            Write-Output "oscdimg.exe downloaded successfully."
        } else {
            Write-Error "Failed to download oscdimg.exe."
            exit 1
        }
    } else {
        Write-Output "oscdimg.exe already exists locally."
    }

    $OSCDIMG = $localOSCDIMGPath
}

& "$OSCDIMG" '-m' '-o' '-u2' '-udfver102' "-bootdata:2#p0,e,b$ScratchDisk\tiny11\boot\etfsboot.com#pEF,e,b$ScratchDisk\tiny11\efi\microsoft\boot\efisys.bin" "$ScratchDisk\tiny11" "$PSScriptRoot\tiny11.iso"

# Finishing up
Write-Output "Creation completed! Press any key to exit the script..."
Read-Host "Press Enter to continue"
Write-Output "Performing Cleanup..."
Remove-Item -Path "$ScratchDisk\tiny11" -Recurse -Force | Out-Null
Remove-Item -Path "$ScratchDisk\scratchdir" -Recurse -Force | Out-Null
Write-Output "Ejecting Iso drive"
Get-Volume -DriveLetter $DriveLetter[0] | Get-DiskImage | Dismount-DiskImage
Write-Output "Iso drive ejected"
Write-Output "Removing oscdimg.exe..."
Remove-Item -Path "$PSScriptRoot\oscdimg.exe" -Force -ErrorAction SilentlyContinue
Write-Output "Removing autounattend.xml..."
Remove-Item -Path "$PSScriptRoot\autounattend.xml" -Force -ErrorAction SilentlyContinue

Write-Output "Cleanup check :"
if (Test-Path -Path "$ScratchDisk\tiny11") {
    Write-Output "tiny11 folder still exists. Attempting to remove it again..."
    Remove-Item -Path "$ScratchDisk\tiny11" -Recurse -Force -ErrorAction SilentlyContinue
    if (Test-Path -Path "$ScratchDisk\tiny11") {
        Write-Output "Failed to remove tiny11 folder."
    } else {
        Write-Output "tiny11 folder removed successfully."
    }
} else {
    Write-Output "tiny11 folder does not exist. No action needed."
}
if (Test-Path -Path "$ScratchDisk\scratchdir") {
    Write-Output "scratchdir folder still exists. Attempting to remove it again..."
    Remove-Item -Path "$ScratchDisk\scratchdir" -Recurse -Force -ErrorAction SilentlyContinue
    if (Test-Path -Path "$ScratchDisk\scratchdir") {
        Write-Output "Failed to remove scratchdir folder."
    } else {
        Write-Output "scratchdir folder removed successfully."
    }
} else {
    Write-Output "scratchdir folder does not exist. No action needed."
}
if (Test-Path -Path "$PSScriptRoot\oscdimg.exe") {
    Write-Output "oscdimg.exe still exists. Attempting to remove it again..."
    Remove-Item -Path "$PSScriptRoot\oscdimg.exe" -Force -ErrorAction SilentlyContinue
    if (Test-Path -Path "$PSScriptRoot\oscdimg.exe") {
        Write-Output "Failed to remove oscdimg.exe."
    } else {
        Write-Output "oscdimg.exe removed successfully."
    }
} else {
    Write-Output "oscdimg.exe does not exist. No action needed."
}
if (Test-Path -Path "$PSScriptRoot\autounattend.xml") {
    Write-Output "autounattend.xml still exists. Attempting to remove it again..."
    Remove-Item -Path "$PSScriptRoot\autounattend.xml" -Force -ErrorAction SilentlyContinue
    if (Test-Path -Path "$PSScriptRoot\autounattend.xml") {
        Write-Output "Failed to remove autounattend.xml."
    } else {
        Write-Output "autounattend.xml removed successfully."
    }
} else {
    Write-Output "autounattend.xml does not exist. No action needed."
}

# Stop the transcript
Stop-Transcript

exit

<|MERGE_RESOLUTION|>--- conflicted
+++ resolved
@@ -1,746 +1,541 @@
-<<<<<<< HEAD
-# Enable debugging
-#Set-PSDebug -Trace 1
-
-<#
-.SYNOPSIS
-    Scripts to build a trimmed-down Windows 11 image.
-
-.DESCRIPTION
-    This is a script created to automate the build of a streamlined Windows 11 image, similar to tiny10.
-    My main goal is to use only Microsoft utilities like DISM, and no utilities from external sources.
-    The only executable included is oscdimg.exe, which is provided in the Windows ADK and it is used to create bootable ISO images.
-
-.PARAMETER ISO
-    Drive letter given to the mounted iso (eg: E)
-
-.PARAMETER SCRATCH
-    Drive letter of the desired scratch disk (eg: D)
-
-.EXAMPLE
-    .\tiny11maker.ps1 E D
-    .\tiny11maker.ps1 -ISO E -SCRATCH D
-    .\tiny11maker.ps1 -SCRATCH D -ISO E
-    .\tiny11maker.ps1
-
-    *If you put only the value in parameters the first one must be the iso mounted. The second is the scratch drive.
-    prefer the use of "-ISO" as you can put in the order you want.
-
-.NOTES
-    Auteur: ntdevlabs
-    Date: 05-06-24
-#>
-
-#---------[ Parameters ]---------#
-=======
->>>>>>> 977c06ae
-param (
-    [ValidatePattern('^[c-zC-Z]$')][string]$ISO,
-    [ValidatePattern('^[c-zC-Z]$')][string]$SCRATCH
-)
-
-if (-not $SCRATCH) {
-    $ScratchDisk = $PSScriptRoot -replace '[\\]+$', ''
-} else {
-    $ScratchDisk = $SCRATCH + ":"
-}
-
-#---------[ Functions ]---------#
-function Set-RegistryValue {
-    param (
-        [string]$path,
-        [string]$name,
-        [string]$type,
-        [string]$value
-    )
-    try {
-        & 'reg' 'add' $path '/v' $name '/t' $type '/d' $value '/f' | Out-Null
-        Write-Output "Set registry value: $path\$name"
-    } catch {
-        Write-Output "Error setting registry value: $_"
-    }
-}
-
-function Remove-RegistryValue {
-    param (
-		[string]$path
-	)
-	try {
-		& 'reg' 'delete' $path '/f' | Out-Null
-		Write-Output "Removed registry value: $path"
-	} catch {
-		Write-Output "Error removing registry value: $_"
-	}
-}
-
-#---------[ Execution ]---------#
-# Check if PowerShell execution is restricted
-if ((Get-ExecutionPolicy) -eq 'Restricted') {
-    Write-Output "Your current PowerShell Execution Policy is set to Restricted, which prevents scripts from running. Do you want to change it to RemoteSigned? (yes/no)"
-    $response = Read-Host
-    if ($response -eq 'yes') {
-        Set-ExecutionPolicy RemoteSigned -Scope CurrentUser -Confirm:$false
-    } else {
-        Write-Output "The script cannot be run without changing the execution policy. Exiting..."
-        exit
-    }
-}
-
-# Check and run the script as admin if required
-$adminSID = New-Object System.Security.Principal.SecurityIdentifier("S-1-5-32-544")
-$adminGroup = $adminSID.Translate([System.Security.Principal.NTAccount])
-$myWindowsID=[System.Security.Principal.WindowsIdentity]::GetCurrent()
-$myWindowsPrincipal=new-object System.Security.Principal.WindowsPrincipal($myWindowsID)
-$adminRole=[System.Security.Principal.WindowsBuiltInRole]::Administrator
-if (! $myWindowsPrincipal.IsInRole($adminRole))
-{
-    Write-Output "Restarting Tiny11 image creator as admin in a new window, you can close this one."
-    $newProcess = new-object System.Diagnostics.ProcessStartInfo "PowerShell";
-    $newProcess.Arguments = $myInvocation.MyCommand.Definition;
-    $newProcess.Verb = "runas";
-    [System.Diagnostics.Process]::Start($newProcess);
-    exit
-}
-<<<<<<< HEAD
-
-if (-not (Test-Path -Path "$PSScriptRoot/autounattend.xml")) {
-    Invoke-RestMethod "https://raw.githubusercontent.com/ntdevlabs/tiny11builder/refs/heads/main/autounattend.xml" -OutFile "$PSScriptRoot/autounattend.xml"
-}
-
-# Start the transcript and prepare the window
-Start-Transcript -Path "$ScratchDisk\tiny11.log"
-
-$Host.UI.RawUI.WindowTitle = "Tiny11 image creator"
-Clear-Host
-Write-Output "Welcome to the tiny11 image creator! Release: 05-06-24"
-=======
-Start-Transcript -Path "$ScratchDisk\tiny11.log" 
-
-$Host.UI.RawUI.WindowTitle = "Tiny11 image creator"
-Clear-Host
-Write-Host "Welcome to the tiny11 image creator! Release: 09-04-25"
->>>>>>> 977c06ae
-
-$hostArchitecture = $Env:PROCESSOR_ARCHITECTURE
-New-Item -ItemType Directory -Force -Path "$ScratchDisk\tiny11\sources" | Out-Null
-do {
-    if (-not $ISO) {
-        $DriveLetter = Read-Host "Please enter the drive letter for the Windows 11 image"
-    } else {
-        $DriveLetter = $ISO
-    }
-    if ($DriveLetter -match '^[c-zC-Z]$') {
-        $DriveLetter = $DriveLetter + ":"
-        Write-Output "Drive letter set to $DriveLetter"
-    } else {
-        Write-Output "Invalid drive letter. Please enter a letter between C and Z."
-    }
-} while ($DriveLetter -notmatch '^[c-zC-Z]:$')
-
-if ((Test-Path "$DriveLetter\sources\boot.wim") -eq $false -or (Test-Path "$DriveLetter\sources\install.wim") -eq $false) {
-    if ((Test-Path "$DriveLetter\sources\install.esd") -eq $true) {
-        Write-Output "Found install.esd, converting to install.wim..."
-        Get-WindowsImage -ImagePath $DriveLetter\sources\install.esd
-        $index = Read-Host "Please enter the image index"
-        Write-Output ' '
-        Write-Output 'Converting install.esd to install.wim. This may take a while...'
-        Export-WindowsImage -SourceImagePath $DriveLetter\sources\install.esd -SourceIndex $index -DestinationImagePath $ScratchDisk\tiny11\sources\install.wim -Compressiontype Maximum -CheckIntegrity
-    } else {
-        Write-Output "Can't find Windows OS Installation files in the specified Drive Letter.."
-        Write-Output "Please enter the correct DVD Drive Letter.."
-        exit
-    }
-}
-
-Write-Output "Copying Windows image..."
-Copy-Item -Path "$DriveLetter\*" -Destination "$ScratchDisk\tiny11" -Recurse -Force | Out-Null
-Set-ItemProperty -Path "$ScratchDisk\tiny11\sources\install.esd" -Name IsReadOnly -Value $false > $null 2>&1
-Remove-Item "$ScratchDisk\tiny11\sources\install.esd" > $null 2>&1
-Write-Output "Copy complete!"
-Start-Sleep -Seconds 2
-Clear-Host
-Write-Output "Getting image information:"
-$ImagesIndex = (Get-WindowsImage -ImagePath $ScratchDisk\tiny11\sources\install.wim).ImageIndex
-while ($ImagesIndex -notcontains $index) {
-    Get-WindowsImage -ImagePath $ScratchDisk\tiny11\sources\install.wim
-    $index = Read-Host "Please enter the image index"
-}
-Write-Output "Mounting Windows image. This may take a while."
-$wimFilePath = "$ScratchDisk\tiny11\sources\install.wim"
-& takeown "/F" $wimFilePath
-& icacls $wimFilePath "/grant" "$($adminGroup.Value):(F)"
-try {
-    Set-ItemProperty -Path $wimFilePath -Name IsReadOnly -Value $false -ErrorAction Stop
-} catch {
-<<<<<<< HEAD
-    # This block will catch the error and suppress it.
-	Write-Error "$wimFilePath not found"
-=======
-    
->>>>>>> 977c06ae
-}
-New-Item -ItemType Directory -Force -Path "$ScratchDisk\scratchdir" > $null
-Mount-WindowsImage -ImagePath $ScratchDisk\tiny11\sources\install.wim -Index $index -Path $ScratchDisk\scratchdir
-
-$imageIntl = & dism /English /Get-Intl "/Image:$($ScratchDisk)\scratchdir"
-$languageLine = $imageIntl -split '\n' | Where-Object { $_ -match 'Default system UI language : ([a-zA-Z]{2}-[a-zA-Z]{2})' }
-
-if ($languageLine) {
-    $languageCode = $Matches[1]
-    Write-Output "Default system UI language code: $languageCode"
-} else {
-    Write-Output "Default system UI language code not found."
-}
-
-$imageInfo = & 'dism' '/English' '/Get-WimInfo' "/wimFile:$($ScratchDisk)\tiny11\sources\install.wim" "/index:$index"
-$lines = $imageInfo -split '\r?\n'
-
-foreach ($line in $lines) {
-    if ($line -like '*Architecture : *') {
-        $architecture = $line -replace 'Architecture : ',''
-        # If the architecture is x64, replace it with amd64
-        if ($architecture -eq 'x64') {
-            $architecture = 'amd64'
-        }
-        Write-Output "Architecture: $architecture"
-        break
-    }
-}
-
-if (-not $architecture) {
-    Write-Output "Architecture information not found."
-}
-
-Write-Output "Mounting complete! Performing removal of applications..."
-
-$packages = & 'dism' '/English' "/image:$($ScratchDisk)\scratchdir" '/Get-ProvisionedAppxPackages' |
-    ForEach-Object {
-        if ($_ -match 'PackageName : (.*)') {
-            $matches[1]
-        }
-    }
-<<<<<<< HEAD
-	
-$packagePrefixes = 'AppUp.IntelManagementandSecurityStatus',
-'Clipchamp.Clipchamp', 
-'DolbyLaboratories.DolbyAccess',
-'DolbyLaboratories.DolbyDigitalPlusDecoderOEM',
-'Microsoft.BingNews',
-'Microsoft.BingSearch',
-'Microsoft.BingWeather',
-'Microsoft.Copilot',
-'Microsoft.Windows.CrossDevice',
-'Microsoft.GamingApp',
-'Microsoft.GetHelp',
-'Microsoft.Getstarted',
-'Microsoft.Microsoft3DViewer',
-'Microsoft.MicrosoftOfficeHub',
-'Microsoft.MicrosoftSolitaireCollection',
-'Microsoft.MicrosoftStickyNotes',
-'Microsoft.MixedReality.Portal',
-'Microsoft.MSPaint',
-'Microsoft.Office.OneNote',
-'Microsoft.OfficePushNotificationUtility',
-'Microsoft.OutlookForWindows',
-'Microsoft.Paint',
-'Microsoft.People',
-'Microsoft.PowerAutomateDesktop',
-'Microsoft.SkypeApp',
-'Microsoft.StartExperiencesApp',
-'Microsoft.Todos',
-'Microsoft.Wallet',
-'Microsoft.Windows.DevHome',
-'Microsoft.WindowsAlarms',
-'Microsoft.WindowsCamera',
-'microsoft.windowscommunicationsapps',
-'Microsoft.WindowsFeedbackHub',
-'Microsoft.WindowsMaps',
-'Microsoft.WindowsSoundRecorder',
-'Microsoft.WindowsTerminal',
-'Microsoft.Xbox.TCUI',
-'Microsoft.XboxApp',
-'Microsoft.XboxGameOverlay',
-'Microsoft.XboxGamingOverlay',
-'Microsoft.XboxIdentityProvider',
-'Microsoft.XboxSpeechToTextOverlay',
-'Microsoft.YourPhone',
-'Microsoft.ZuneMusic',
-'Microsoft.ZuneVideo',
-'MicrosoftCorporationII.MicrosoftFamily',
-'MicrosoftCorporationII.QuickAssist',
-'MSTeams',
-'MicrosoftTeams', 
-'Microsoft.WindowsTerminal',
-'Microsoft.549981C3F5F10'
-=======
-$packagePrefixes = 'Clipchamp.Clipchamp_', 'Microsoft.BingNews_', 'Microsoft.BingWeather_', 'Microsoft.GamingApp_', 'Microsoft.GetHelp_', 'Microsoft.Getstarted_', 'Microsoft.MicrosoftOfficeHub_', 'Microsoft.MicrosoftSolitaireCollection_', 'Microsoft.People_', 'Microsoft.PowerAutomateDesktop_', 'Microsoft.Todos_', 'Microsoft.WindowsAlarms_', 'microsoft.windowscommunicationsapps_', 'Microsoft.WindowsFeedbackHub_', 'Microsoft.WindowsMaps_', 'Microsoft.WindowsSoundRecorder_', 'Microsoft.Xbox.TCUI_', 'Microsoft.XboxGamingOverlay_', 'Microsoft.XboxGameOverlay_', 'Microsoft.XboxSpeechToTextOverlay_', 'Microsoft.YourPhone_', 'Microsoft.ZuneMusic_', 'Microsoft.ZuneVideo_', 'MicrosoftCorporationII.MicrosoftFamily_', 'MicrosoftCorporationII.QuickAssist_', 'MicrosoftTeams_', 'Microsoft.549981C3F5F10_', 'Microsoft.Windows.Copilot', 'MSTeams_', 'Microsoft.OutlookForWindows_', 'Microsoft.Windows.Teams_', 'Microsoft.Copilot_'
->>>>>>> 977c06ae
-
-$packagesToRemove = $packages | Where-Object {
-    $packageName = $_
-    $packagePrefixes -contains ($packagePrefixes | Where-Object { $packageName -like "*$_*" })
-}
-foreach ($package in $packagesToRemove) {
-    & 'dism' '/English' "/image:$($ScratchDisk)\scratchdir" '/Remove-ProvisionedAppxPackage' "/PackageName:$package"
-}
-
-
-Write-Output "Removing Edge:"
-Remove-Item -Path "$ScratchDisk\scratchdir\Program Files (x86)\Microsoft\Edge" -Recurse -Force | Out-Null
-Remove-Item -Path "$ScratchDisk\scratchdir\Program Files (x86)\Microsoft\EdgeUpdate" -Recurse -Force | Out-Null
-Remove-Item -Path "$ScratchDisk\scratchdir\Program Files (x86)\Microsoft\EdgeCore" -Recurse -Force | Out-Null
-<<<<<<< HEAD
-if ($architecture -eq 'amd64') {
-    $folderPath = Get-ChildItem -Path "$ScratchDisk\scratchdir\Windows\WinSxS" -Filter "amd64_microsoft-edge-webview_31bf3856ad364e35*" -Directory | Select-Object -ExpandProperty FullName
-
-    if ($folderPath) {
-        & 'takeown' '/f' $folderPath '/r' | Out-Null
-        & icacls $folderPath  "/grant" "$($adminGroup.Value):(F)" '/T' '/C' | Out-Null
-        Remove-Item -Path $folderPath -Recurse -Force | Out-Null
-    } else {
-        Write-Output "Folder not found."
-    }
-} elseif ($architecture -eq 'arm64') {
-    $folderPath = Get-ChildItem -Path "$ScratchDisk\scratchdir\Windows\WinSxS" -Filter "arm64_microsoft-edge-webview_31bf3856ad364e35*" -Directory | Select-Object -ExpandProperty FullName | Out-Null
-
-    if ($folderPath) {
-        & 'takeown' '/f' $folderPath '/r'| Out-Null
-        & icacls $folderPath  "/grant" "$($adminGroup.Value):(F)" '/T' '/C' | Out-Null
-        Remove-Item -Path $folderPath -Recurse -Force | Out-Null
-    } else {
-        Write-Output "Folder not found."
-    }
-} else {
-    Write-Output "Unknown architecture: $architecture"
-}
-=======
->>>>>>> 977c06ae
-& 'takeown' '/f' "$ScratchDisk\scratchdir\Windows\System32\Microsoft-Edge-Webview" '/r' | Out-Null
-& 'icacls' "$ScratchDisk\scratchdir\Windows\System32\Microsoft-Edge-Webview" '/grant' "$($adminGroup.Value):(F)" '/T' '/C' | Out-Null
-Remove-Item -Path "$ScratchDisk\scratchdir\Windows\System32\Microsoft-Edge-Webview" -Recurse -Force | Out-Null
-Write-Output "Removing OneDrive:"
-& 'takeown' '/f' "$ScratchDisk\scratchdir\Windows\System32\OneDriveSetup.exe" | Out-Null
-& 'icacls' "$ScratchDisk\scratchdir\Windows\System32\OneDriveSetup.exe" '/grant' "$($adminGroup.Value):(F)" '/T' '/C' | Out-Null
-Remove-Item -Path "$ScratchDisk\scratchdir\Windows\System32\OneDriveSetup.exe" -Force | Out-Null
-Write-Output "Removal complete!"
-Start-Sleep -Seconds 2
-Clear-Host
-Write-Output "Loading registry..."
-reg load HKLM\zCOMPONENTS $ScratchDisk\scratchdir\Windows\System32\config\COMPONENTS | Out-Null
-reg load HKLM\zDEFAULT $ScratchDisk\scratchdir\Windows\System32\config\default | Out-Null
-reg load HKLM\zNTUSER $ScratchDisk\scratchdir\Users\Default\ntuser.dat | Out-Null
-reg load HKLM\zSOFTWARE $ScratchDisk\scratchdir\Windows\System32\config\SOFTWARE | Out-Null
-reg load HKLM\zSYSTEM $ScratchDisk\scratchdir\Windows\System32\config\SYSTEM | Out-Null
-Write-Output "Bypassing system requirements(on the system image):"
-Set-RegistryValue 'HKLM\zDEFAULT\Control Panel\UnsupportedHardwareNotificationCache' 'SV1' 'REG_DWORD' '0'
-Set-RegistryValue 'HKLM\zDEFAULT\Control Panel\UnsupportedHardwareNotificationCache' 'SV2' 'REG_DWORD' '0'
-Set-RegistryValue 'HKLM\zNTUSER\Control Panel\UnsupportedHardwareNotificationCache' 'SV1' 'REG_DWORD' '0'
-Set-RegistryValue 'HKLM\zNTUSER\Control Panel\UnsupportedHardwareNotificationCache' 'SV2' 'REG_DWORD' '0'
-Set-RegistryValue 'HKLM\zSYSTEM\Setup\LabConfig' 'BypassCPUCheck' 'REG_DWORD' '1'
-Set-RegistryValue 'HKLM\zSYSTEM\Setup\LabConfig' 'BypassRAMCheck' 'REG_DWORD' '1'
-Set-RegistryValue 'HKLM\zSYSTEM\Setup\LabConfig' 'BypassSecureBootCheck' 'REG_DWORD' '1'
-Set-RegistryValue 'HKLM\zSYSTEM\Setup\LabConfig' 'BypassStorageCheck' 'REG_DWORD' '1'
-Set-RegistryValue 'HKLM\zSYSTEM\Setup\LabConfig' 'BypassTPMCheck' 'REG_DWORD' '1'
-Set-RegistryValue 'HKLM\zSYSTEM\Setup\MoSetup' 'AllowUpgradesWithUnsupportedTPMOrCPU' 'REG_DWORD' '1'
-Write-Output "Disabling Sponsored Apps:"
-Set-RegistryValue 'HKLM\zNTUSER\SOFTWARE\Microsoft\Windows\CurrentVersion\ContentDeliveryManager' 'OemPreInstalledAppsEnabled' 'REG_DWORD' '0'
-Set-RegistryValue 'HKLM\zNTUSER\SOFTWARE\Microsoft\Windows\CurrentVersion\ContentDeliveryManager' 'PreInstalledAppsEnabled' 'REG_DWORD' '0'
-Set-RegistryValue 'HKLM\zNTUSER\SOFTWARE\Microsoft\Windows\CurrentVersion\ContentDeliveryManager' 'SilentInstalledAppsEnabled' 'REG_DWORD' '0'
-Set-RegistryValue 'HKLM\zSOFTWARE\Policies\Microsoft\Windows\CloudContent' 'DisableWindowsConsumerFeatures' 'REG_DWORD' '1'
-Set-RegistryValue 'HKLM\zNTUSER\Software\Microsoft\Windows\CurrentVersion\ContentDeliveryManager' 'ContentDeliveryAllowed' 'REG_DWORD' '0'
-Set-RegistryValue 'HKLM\zSOFTWARE\Microsoft\PolicyManager\current\device\Start' 'ConfigureStartPins' 'REG_SZ' '{"pinnedList": [{}]}'
-Set-RegistryValue 'HKLM\zNTUSER\Software\Microsoft\Windows\CurrentVersion\ContentDeliveryManager' 'ContentDeliveryAllowed' 'REG_DWORD' '0'
-Set-RegistryValue 'HKLM\zNTUSER\Software\Microsoft\Windows\CurrentVersion\ContentDeliveryManager' 'ContentDeliveryAllowed' 'REG_DWORD' '0'
-Set-RegistryValue 'HKLM\zNTUSER\Software\Microsoft\Windows\CurrentVersion\ContentDeliveryManager' 'FeatureManagementEnabled' 'REG_DWORD' '0'
-Set-RegistryValue 'HKLM\zNTUSER\Software\Microsoft\Windows\CurrentVersion\ContentDeliveryManager' 'OemPreInstalledAppsEnabled' 'REG_DWORD' '0'
-Set-RegistryValue 'HKLM\zNTUSER\Software\Microsoft\Windows\CurrentVersion\ContentDeliveryManager' 'PreInstalledAppsEnabled' 'REG_DWORD' '0'
-Set-RegistryValue 'HKLM\zNTUSER\Software\Microsoft\Windows\CurrentVersion\ContentDeliveryManager' 'PreInstalledAppsEverEnabled' 'REG_DWORD' '0'
-Set-RegistryValue 'HKLM\zNTUSER\Software\Microsoft\Windows\CurrentVersion\ContentDeliveryManager' 'SilentInstalledAppsEnabled' 'REG_DWORD' '0'
-Set-RegistryValue 'HKLM\zNTUSER\Software\Microsoft\Windows\CurrentVersion\ContentDeliveryManager' 'SoftLandingEnabled' 'REG_DWORD' '0'
-Set-RegistryValue 'HKLM\zNTUSER\Software\Microsoft\Windows\CurrentVersion\ContentDeliveryManager' 'SubscribedContentEnabled' 'REG_DWORD' '0'
-Set-RegistryValue 'HKLM\zNTUSER\Software\Microsoft\Windows\CurrentVersion\ContentDeliveryManager' 'SubscribedContent-310093Enabled' 'REG_DWORD' '0'
-Set-RegistryValue 'HKLM\zNTUSER\Software\Microsoft\Windows\CurrentVersion\ContentDeliveryManager' 'SubscribedContent-338388Enabled' 'REG_DWORD' '0'
-Set-RegistryValue 'HKLM\zNTUSER\Software\Microsoft\Windows\CurrentVersion\ContentDeliveryManager' 'SubscribedContent-338389Enabled' 'REG_DWORD' '0'
-Set-RegistryValue 'HKLM\zNTUSER\Software\Microsoft\Windows\CurrentVersion\ContentDeliveryManager' 'SubscribedContent-338393Enabled' 'REG_DWORD' '0'
-Set-RegistryValue 'HKLM\zNTUSER\Software\Microsoft\Windows\CurrentVersion\ContentDeliveryManager' 'SubscribedContent-353694Enabled' 'REG_DWORD' '0'
-Set-RegistryValue 'HKLM\zNTUSER\Software\Microsoft\Windows\CurrentVersion\ContentDeliveryManager' 'SubscribedContent-353696Enabled' 'REG_DWORD' '0'
-Set-RegistryValue 'HKLM\zNTUSER\Software\Microsoft\Windows\CurrentVersion\ContentDeliveryManager' 'SubscribedContentEnabled' 'REG_DWORD' '0'
-Set-RegistryValue 'HKLM\zNTUSER\Software\Microsoft\Windows\CurrentVersion\ContentDeliveryManager' 'SystemPaneSuggestionsEnabled' 'REG_DWORD' '0'
-Set-RegistryValue 'HKLM\zSOFTWARE\Policies\Microsoft\PushToInstall' 'DisablePushToInstall' 'REG_DWORD' '1'
-Set-RegistryValue 'HKLM\zSOFTWARE\Policies\Microsoft\MRT' 'DontOfferThroughWUAU' 'REG_DWORD' '1'
-Remove-RegistryValue 'HKLM\zNTUSER\Software\Microsoft\Windows\CurrentVersion\ContentDeliveryManager\Subscriptions'
-Remove-RegistryValue 'HKLM\zNTUSER\Software\Microsoft\Windows\CurrentVersion\ContentDeliveryManager\SuggestedApps'
-Set-RegistryValue 'HKLM\zSOFTWARE\Policies\Microsoft\Windows\CloudContent' 'DisableConsumerAccountStateContent' 'REG_DWORD' '1'
-Set-RegistryValue 'HKLM\zSOFTWARE\Policies\Microsoft\Windows\CloudContent' 'DisableCloudOptimizedContent' 'REG_DWORD' '1'
-Write-Output "Enabling Local Accounts on OOBE:"
-& 'reg' 'add' 'HKLM\zSOFTWARE\Microsoft\Windows\CurrentVersion\OOBE' '/v' 'BypassNRO' '/t' 'REG_DWORD' '/d' '1' '/f' | Out-Null
-Copy-Item -Path "$PSScriptRoot\autounattend.xml" -Destination "$ScratchDisk\scratchdir\Windows\System32\Sysprep\autounattend.xml" -Force | Out-Null
-<<<<<<< HEAD
-Write-Output "Disabling Reserved Storage:"
-Set-RegistryValue 'HKLM\zSOFTWARE\Microsoft\Windows\CurrentVersion\ReserveManager' 'ShippedWithReserves' 'REG_DWORD' '0'
-Write-Output "Disabling BitLocker Device Encryption"
-Set-RegistryValue 'HKLM\zSYSTEM\ControlSet001\Control\BitLocker' 'PreventDeviceEncryption' 'REG_DWORD' '1'
-Write-Output "Disabling Chat icon:"
-Set-RegistryValue 'HKLM\zSOFTWARE\Policies\Microsoft\Windows\Windows Chat' 'ChatIcon' 'REG_DWORD' '3'
-Set-RegistryValue 'HKLM\zNTUSER\SOFTWARE\Microsoft\Windows\CurrentVersion\Explorer\Advanced' 'TaskbarMn' 'REG_DWORD' '0'
-Write-Output "Removing Edge related registries"
-Remove-RegistryValue "HKEY_LOCAL_MACHINE\zSOFTWARE\WOW6432Node\Microsoft\Windows\CurrentVersion\Uninstall\Microsoft Edge"
-Remove-RegistryValue "HKEY_LOCAL_MACHINE\zSOFTWARE\WOW6432Node\Microsoft\Windows\CurrentVersion\Uninstall\Microsoft Edge Update"
-Write-Output "Disabling OneDrive folder backup"
-Set-RegistryValue "HKLM\zSOFTWARE\Policies\Microsoft\Windows\OneDrive" "DisableFileSyncNGSC" "REG_DWORD" "1"
-Write-Output "Disabling Telemetry:"
-Set-RegistryValue 'HKLM\zNTUSER\Software\Microsoft\Windows\CurrentVersion\AdvertisingInfo' 'Enabled' 'REG_DWORD' '0'
-Set-RegistryValue 'HKLM\zNTUSER\Software\Microsoft\Windows\CurrentVersion\Privacy' 'TailoredExperiencesWithDiagnosticDataEnabled' 'REG_DWORD' '0'
-Set-RegistryValue 'HKLM\zNTUSER\Software\Microsoft\Speech_OneCore\Settings\OnlineSpeechPrivacy' 'HasAccepted' 'REG_DWORD' '0'
-Set-RegistryValue 'HKLM\zNTUSER\Software\Microsoft\Input\TIPC' 'Enabled' 'REG_DWORD' '0'
-Set-RegistryValue 'HKLM\zNTUSER\Software\Microsoft\InputPersonalization' 'RestrictImplicitInkCollection' 'REG_DWORD' '1'
-Set-RegistryValue 'HKLM\zNTUSER\Software\Microsoft\InputPersonalization' 'RestrictImplicitTextCollection' 'REG_DWORD' '1'
-Set-RegistryValue 'HKLM\zNTUSER\Software\Microsoft\InputPersonalization\TrainedDataStore' 'HarvestContacts' 'REG_DWORD' '0'
-Set-RegistryValue 'HKLM\zNTUSER\Software\Microsoft\Personalization\Settings' 'AcceptedPrivacyPolicy' 'REG_DWORD' '0'
-Set-RegistryValue 'HKLM\zSOFTWARE\Policies\Microsoft\Windows\DataCollection' 'AllowTelemetry' 'REG_DWORD' '0'
-Set-RegistryValue 'HKLM\zSYSTEM\ControlSet001\Services\dmwappushservice' 'Start' 'REG_DWORD' '4'
-## Prevents installation or DevHome and Outlook
-Write-Output "Prevents installation or DevHome and Outlook:"
-Set-RegistryValue 'HKLM\zSOFTWARE\Microsoft\Windows\CurrentVersion\WindowsUpdate\Orchestrator\UScheduler_Oobe\OutlookUpdate' 'workCompleted' 'REG_DWORD' '1'
-Set-RegistryValue 'HKLM\zSOFTWARE\Microsoft\Windows\CurrentVersion\WindowsUpdate\Orchestrator\UScheduler\OutlookUpdate' 'workCompleted' 'REG_DWORD' '1'
-Set-RegistryValue 'HKLM\zSOFTWARE\Microsoft\Windows\CurrentVersion\WindowsUpdate\Orchestrator\UScheduler\DevHomeUpdate' 'workCompleted' 'REG_DWORD' '1'
-Remove-RegistryValue 'HKLM\zSOFTWARE\Microsoft\WindowsUpdate\Orchestrator\UScheduler_Oobe\OutlookUpdate'
-Remove-RegistryValue 'HKLM\zSOFTWARE\Microsoft\WindowsUpdate\Orchestrator\UScheduler_Oobe\DevHomeUpdate'
-
-## this function allows PowerShell to take ownership of the Scheduled Tasks registry key from TrustedInstaller. Based on Jose Espitia's script.
-function Enable-Privilege {
- param(
-  [ValidateSet(
-   "SeAssignPrimaryTokenPrivilege", "SeAuditPrivilege", "SeBackupPrivilege",
-   "SeChangeNotifyPrivilege", "SeCreateGlobalPrivilege", "SeCreatePagefilePrivilege",
-   "SeCreatePermanentPrivilege", "SeCreateSymbolicLinkPrivilege", "SeCreateTokenPrivilege",
-   "SeDebugPrivilege", "SeEnableDelegationPrivilege", "SeImpersonatePrivilege", "SeIncreaseBasePriorityPrivilege",
-   "SeIncreaseQuotaPrivilege", "SeIncreaseWorkingSetPrivilege", "SeLoadDriverPrivilege",
-   "SeLockMemoryPrivilege", "SeMachineAccountPrivilege", "SeManageVolumePrivilege",
-   "SeProfileSingleProcessPrivilege", "SeRelabelPrivilege", "SeRemoteShutdownPrivilege",
-   "SeRestorePrivilege", "SeSecurityPrivilege", "SeShutdownPrivilege", "SeSyncAgentPrivilege",
-   "SeSystemEnvironmentPrivilege", "SeSystemProfilePrivilege", "SeSystemtimePrivilege",
-   "SeTakeOwnershipPrivilege", "SeTcbPrivilege", "SeTimeZonePrivilege", "SeTrustedCredManAccessPrivilege",
-   "SeUndockPrivilege", "SeUnsolicitedInputPrivilege")]
-  $Privilege,
-  ## The process on which to adjust the privilege. Defaults to the current process.
-  $ProcessId = $pid,
-  ## Switch to disable the privilege, rather than enable it.
-  [Switch] $Disable
- )
- $definition = @'
- using System;
- using System.Runtime.InteropServices;
- public class AdjPriv
- {
-  [DllImport("advapi32.dll", ExactSpelling = true, SetLastError = true)]
-  internal static extern bool AdjustTokenPrivileges(IntPtr htok, bool disall,
-   ref TokPriv1Luid newst, int len, IntPtr prev, IntPtr relen);  
-  [DllImport("advapi32.dll", ExactSpelling = true, SetLastError = true)]
-  internal static extern bool OpenProcessToken(IntPtr h, int acc, ref IntPtr phtok);
-  [DllImport("advapi32.dll", SetLastError = true)]
-  internal static extern bool LookupPrivilegeValue(string host, string name, ref long pluid);
-  [StructLayout(LayoutKind.Sequential, Pack = 1)]
-  internal struct TokPriv1Luid
-  {
-   public int Count;
-   public long Luid;
-   public int Attr;
-  }
-  internal const int SE_PRIVILEGE_ENABLED = 0x00000002;
-  internal const int SE_PRIVILEGE_DISABLED = 0x00000000;
-  internal const int TOKEN_QUERY = 0x00000008;
-  internal const int TOKEN_ADJUST_PRIVILEGES = 0x00000020;
-  public static bool EnablePrivilege(long processHandle, string privilege, bool disable)
-  {
-   bool retVal;
-   TokPriv1Luid tp;
-   IntPtr hproc = new IntPtr(processHandle);
-   IntPtr htok = IntPtr.Zero;
-   retVal = OpenProcessToken(hproc, TOKEN_ADJUST_PRIVILEGES | TOKEN_QUERY, ref htok);
-   tp.Count = 1;
-   tp.Luid = 0;
-   if(disable)
-   {
-    tp.Attr = SE_PRIVILEGE_DISABLED;
-   }
-   else
-   {
-    tp.Attr = SE_PRIVILEGE_ENABLED;
-   }
-   retVal = LookupPrivilegeValue(null, privilege, ref tp.Luid);
-   retVal = AdjustTokenPrivileges(htok, false, ref tp, 0, IntPtr.Zero, IntPtr.Zero);
-   return retVal;
-  }
- }
-'@
-
- $processHandle = (Get-Process -id $ProcessId).Handle
- $type = Add-Type $definition -PassThru
- $type[0]::EnablePrivilege($processHandle, $Privilege, $Disable)
-}
-
-Enable-Privilege SeTakeOwnershipPrivilege
-
-$regKey = [Microsoft.Win32.Registry]::LocalMachine.OpenSubKey("zSOFTWARE\Microsoft\Windows NT\CurrentVersion\Schedule\TaskCache\Tasks",[Microsoft.Win32.RegistryKeyPermissionCheck]::ReadWriteSubTree,[System.Security.AccessControl.RegistryRights]::TakeOwnership)
-$regACL = $regKey.GetAccessControl()
-$regACL.SetOwner($adminGroup)
-$regKey.SetAccessControl($regACL)
-$regKey.Close()
-Write-Output "Owner changed to Administrators."
-$regKey = [Microsoft.Win32.Registry]::LocalMachine.OpenSubKey("zSOFTWARE\Microsoft\Windows NT\CurrentVersion\Schedule\TaskCache\Tasks",[Microsoft.Win32.RegistryKeyPermissionCheck]::ReadWriteSubTree,[System.Security.AccessControl.RegistryRights]::ChangePermissions)
-$regACL = $regKey.GetAccessControl()
-$regRule = New-Object System.Security.AccessControl.RegistryAccessRule ($adminGroup,"FullControl","ContainerInherit","None","Allow")
-$regACL.SetAccessRule($regRule)
-$regKey.SetAccessControl($regACL)
-Write-Output "Permissions modified for Administrators group."
-Write-Output "Registry key permissions successfully updated."
-$regKey.Close()
-
-Write-Output 'Deleting Application Compatibility Appraiser'
-Remove-RegistryValue 'HKEY_LOCAL_MACHINE\zSOFTWARE\Microsoft\Windows NT\CurrentVersion\Schedule\TaskCache\Tasks\{0600DD45-FAF2-4131-A006-0B17509B9F78}'
-Write-Output 'Deleting Customer Experience Improvement Program'
-Remove-RegistryValue 'HKEY_LOCAL_MACHINE\zSOFTWARE\Microsoft\Windows NT\CurrentVersion\Schedule\TaskCache\Tasks\{4738DE7A-BCC1-4E2D-B1B0-CADB044BFA81}'
-Remove-RegistryValue 'HKEY_LOCAL_MACHINE\zSOFTWARE\Microsoft\Windows NT\CurrentVersion\Schedule\TaskCache\Tasks\{6FAC31FA-4A85-4E64-BFD5-2154FF4594B3}'
-Remove-RegistryValue 'HKEY_LOCAL_MACHINE\zSOFTWARE\Microsoft\Windows NT\CurrentVersion\Schedule\TaskCache\Tasks\{FC931F16-B50A-472E-B061-B6F79A71EF59}'
-Write-Output 'Deleting Program Data Updater'
-Remove-RegistryValue 'HKEY_LOCAL_MACHINE\zSOFTWARE\Microsoft\Windows NT\CurrentVersion\Schedule\TaskCache\Tasks\{0671EB05-7D95-4153-A32B-1426B9FE61DB}'
-Write-Output 'Deleting autochk proxy'
-Remove-RegistryValue 'HKEY_LOCAL_MACHINE\zSOFTWARE\Microsoft\Windows NT\CurrentVersion\Schedule\TaskCache\Tasks\{87BF85F4-2CE1-4160-96EA-52F554AA28A2}'
-Remove-RegistryValue 'HKEY_LOCAL_MACHINE\zSOFTWARE\Microsoft\Windows NT\CurrentVersion\Schedule\TaskCache\Tasks\{8A9C643C-3D74-4099-B6BD-9C6D170898B1}'
-Write-Output 'Deleting QueueReporting'
-Remove-RegistryValue 'HKEY_LOCAL_MACHINE\zSOFTWARE\Microsoft\Windows NT\CurrentVersion\Schedule\TaskCache\Tasks\{E3176A65-4E44-4ED3-AA73-3283660ACB9C}'
-Write-Output "Tweaking complete!"
-Write-Output "Unmounting Registry..."
-$regKey.Close()
-=======
-Write-Host "Disabling Reserved Storage:"
-& 'reg' 'add' 'HKLM\zSOFTWARE\Microsoft\Windows\CurrentVersion\ReserveManager' '/v' 'ShippedWithReserves' '/t' 'REG_DWORD' '/d' '0' '/f' | Out-Null
-Write-Host "Disabling BitLocker Device Encryption"
-& 'reg' 'add' 'HKLM\zSYSTEM\ControlSet001\Control\BitLocker' '/v' 'PreventDeviceEncryption' '/t' 'REG_DWORD' '/d' '1' '/f' | Out-Null
-Write-Host "Disabling Chat icon:"
-& 'reg' 'add' 'HKLM\zSOFTWARE\Policies\Microsoft\Windows\Windows Chat' '/v' 'ChatIcon' '/t' 'REG_DWORD' '/d' '3' '/f' | Out-Null
-& 'reg' 'add' 'HKLM\zNTUSER\SOFTWARE\Microsoft\Windows\CurrentVersion\Explorer\Advanced' '/v' 'TaskbarMn' '/t' 'REG_DWORD' '/d' '0' '/f' | Out-Null
-Write-Host "Removing Edge related registries"
-reg delete "HKEY_LOCAL_MACHINE\zSOFTWARE\WOW6432Node\Microsoft\Windows\CurrentVersion\Uninstall\Microsoft Edge" /f | Out-Null
-reg delete "HKEY_LOCAL_MACHINE\zSOFTWARE\WOW6432Node\Microsoft\Windows\CurrentVersion\Uninstall\Microsoft Edge Update" /f | Out-Null
-Write-Host "Disabling OneDrive folder backup"
-& 'reg' 'add' "HKLM\zSOFTWARE\Policies\Microsoft\Windows\OneDrive" '/v' 'DisableFileSyncNGSC' '/t' 'REG_DWORD' '/d' '1' '/f' | Out-Null
-Write-Host "Disabling Telemetry:"
-& 'reg' 'add' 'HKLM\zNTUSER\Software\Microsoft\Windows\CurrentVersion\AdvertisingInfo' '/v' 'Enabled' '/t' 'REG_DWORD' '/d' '0' '/f' | Out-Null
-& 'reg' 'add' 'HKLM\zNTUSER\Software\Microsoft\Windows\CurrentVersion\Privacy' '/v' 'TailoredExperiencesWithDiagnosticDataEnabled' '/t' 'REG_DWORD' '/d' '0' '/f' | Out-Null
-& 'reg' 'add' 'HKLM\zNTUSER\Software\Microsoft\Speech_OneCore\Settings\OnlineSpeechPrivacy' '/v' 'HasAccepted' '/t' 'REG_DWORD' '/d' '0' '/f' | Out-Null
-& 'reg' 'add' 'HKLM\zNTUSER\Software\Microsoft\Input\TIPC' '/v' 'Enabled' '/t' 'REG_DWORD' '/d' '0' '/f' | Out-Null
-& 'reg' 'add' 'HKLM\zNTUSER\Software\Microsoft\InputPersonalization' '/v' 'RestrictImplicitInkCollection' '/t' 'REG_DWORD' '/d' '1' '/f' | Out-Null
-& 'reg' 'add' 'HKLM\zNTUSER\Software\Microsoft\InputPersonalization' '/v' 'RestrictImplicitTextCollection' '/t' 'REG_DWORD' '/d' '1' '/f' | Out-Null
-& 'reg' 'add' 'HKLM\zNTUSER\Software\Microsoft\InputPersonalization\TrainedDataStore' '/v' 'HarvestContacts' '/t' 'REG_DWORD' '/d' '0' '/f' | Out-Null
-& 'reg' 'add' 'HKLM\zNTUSER\Software\Microsoft\Personalization\Settings' '/v' 'AcceptedPrivacyPolicy' '/t' 'REG_DWORD' '/d' '0' '/f' | Out-Null
-& 'reg' 'add' 'HKLM\zSOFTWARE\Policies\Microsoft\Windows\DataCollection' '/v' 'AllowTelemetry' '/t' 'REG_DWORD' '/d' '0' '/f' | Out-Null
-& 'reg' 'add' 'HKLM\zSYSTEM\ControlSet001\Services\dmwappushservice' '/v' 'Start' '/t' 'REG_DWORD' '/d' '4' '/f' | Out-Null
-Write-Host "Prevents installation or DevHome and Outlook:"
-& 'reg' 'add' 'HKLM\zSOFTWARE\Microsoft\Windows\CurrentVersion\WindowsUpdate\Orchestrator\UScheduler\OutlookUpdate' '/v' 'workCompleted' '/t' 'REG_DWORD' '/d' '1' '/f' | Out-Null
-& 'reg' 'add' 'HKLM\zSOFTWARE\Microsoft\Windows\CurrentVersion\WindowsUpdate\Orchestrator\UScheduler\DevHomeUpdate' '/v' 'workCompleted' '/t' 'REG_DWORD' '/d' '1' '/f' | Out-Null
-& 'reg' 'delete' 'HKLM\zSOFTWARE\Microsoft\WindowsUpdate\Orchestrator\UScheduler_Oobe\OutlookUpdate' '/f' | Out-Null
-& 'reg' 'delete' 'HKLM\zSOFTWARE\Microsoft\WindowsUpdate\Orchestrator\UScheduler_Oobe\DevHomeUpdate' '/f' | Out-Null
-Write-Host "Disabling Copilot"
-& 'reg' 'add' 'HKLM\zSOFTWARE\Policies\Microsoft\Windows\WindowsCopilot' '/v' 'TurnOffWindowsCopilot' '/t' 'REG_DWORD' '/d' '1' '/f' | Out-Null
-& 'reg' 'add' 'HKLM\zSOFTWARE\Policies\Microsoft\Edge' '/v' 'HubsSidebarEnabled' '/t' 'REG_DWORD' '/d' '0' '/f' | Out-Null
-& 'reg' 'add' 'HKLM\zSOFTWARE\Policies\Microsoft\Windows\Explorer' '/v' 'DisableSearchBoxSuggestions' '/t' 'REG_DWORD' '/d' '1' '/f' | Out-Null
-Write-Host "Prevents installation of Teams:"
-& 'reg' 'add' 'HKLM\zSOFTWARE\Policies\Microsoft\Teams' '/v' 'DisableInstallation' '/t' 'REG_DWORD' '/d' '1' '/f' | Out-Null
-Write-Host "Prevent installation of New Outlook":
-& 'reg' 'add' 'HKLM\zSOFTWARE\Policies\Microsoft\Windows\Windows Mail' '/v' 'PreventRun' '/t' 'REG_DWORD' '/d' '1' '/f' | Out-Null
-$tasksPath = "C:\scratchdir\Windows\System32\Tasks"
-
-Write-Host "Deleting scheduled task definition files..."
-
-# Application Compatibility Appraiser
-Remove-Item -Path "$tasksPath\Microsoft\Windows\Application Experience\Microsoft Compatibility Appraiser" -Force -ErrorAction SilentlyContinue
-
-# Customer Experience Improvement Program (removes the entire folder and all tasks within it)
-Remove-Item -Path "$tasksPath\Microsoft\Windows\Customer Experience Improvement Program" -Recurse -Force -ErrorAction SilentlyContinue
-
-# Program Data Updater
-Remove-Item -Path "$tasksPath\Microsoft\Windows\Application Experience\ProgramDataUpdater" -Force -ErrorAction SilentlyContinue
-
-# Chkdsk Proxy
-Remove-Item -Path "$tasksPath\Microsoft\Windows\Chkdsk\Proxy" -Force -ErrorAction SilentlyContinue
-
-# Windows Error Reporting (QueueReporting)
-Remove-Item -Path "$tasksPath\Microsoft\Windows\Windows Error Reporting\QueueReporting" -Force -ErrorAction SilentlyContinue
-
-Write-Host "Task files have been deleted."
-Write-Host "Unmounting Registry..."
->>>>>>> 977c06ae
-reg unload HKLM\zCOMPONENTS | Out-Null
-reg unload HKLM\zDEFAULT | Out-Null
-reg unload HKLM\zNTUSER | Out-Null
-reg unload HKLM\zSOFTWARE | Out-Null
-reg unload HKLM\zSYSTEM | Out-Null
-Write-Output "Cleaning up image..."
-Repair-WindowsImage -Path $ScratchDisk\scratchdir -StartComponentCleanup -ResetBase
-Write-Output "Cleanup complete."
-Write-Output ' '
-Write-Output "Unmounting image..."
-Dismount-WindowsImage -Path $ScratchDisk\scratchdir -Save
-<<<<<<< HEAD
-Write-Output "Exporting image..."
-# Compressiontype Recovery is not supported with PShell https://learn.microsoft.com/en-us/powershell/module/dism/export-windowsimage?view=windowsserver2022-ps#-compressiontype
-Export-WindowsImage -SourceImagePath $ScratchDisk\tiny11\sources\install.wim -SourceIndex $index -DestinationImagePath $ScratchDisk\tiny11\sources\install2.wim -CompressionType Fast
-=======
-Write-Host "Exporting image..."
-Dism.exe /Export-Image /SourceImageFile:"$ScratchDisk\tiny11\sources\install.wim" /SourceIndex:$index /DestinationImageFile:"$ScratchDisk\tiny11\sources\install2.wim" /Compress:recovery
->>>>>>> 977c06ae
-Remove-Item -Path "$ScratchDisk\tiny11\sources\install.wim" -Force | Out-Null
-Rename-Item -Path "$ScratchDisk\tiny11\sources\install2.wim" -NewName "install.wim" | Out-Null
-Write-Output "Windows image completed. Continuing with boot.wim."
-Start-Sleep -Seconds 2
-Clear-Host
-Write-Output "Mounting boot image:"
-$wimFilePath = "$ScratchDisk\tiny11\sources\boot.wim"
-& takeown "/F" $wimFilePath | Out-Null
-& icacls $wimFilePath "/grant" "$($adminGroup.Value):(F)"
-Set-ItemProperty -Path $wimFilePath -Name IsReadOnly -Value $false
-Mount-WindowsImage -ImagePath $ScratchDisk\tiny11\sources\boot.wim -Index 2 -Path $ScratchDisk\scratchdir
-Write-Output "Loading registry..."
-reg load HKLM\zCOMPONENTS $ScratchDisk\scratchdir\Windows\System32\config\COMPONENTS
-reg load HKLM\zDEFAULT $ScratchDisk\scratchdir\Windows\System32\config\default
-reg load HKLM\zNTUSER $ScratchDisk\scratchdir\Users\Default\ntuser.dat
-reg load HKLM\zSOFTWARE $ScratchDisk\scratchdir\Windows\System32\config\SOFTWARE
-reg load HKLM\zSYSTEM $ScratchDisk\scratchdir\Windows\System32\config\SYSTEM
-<<<<<<< HEAD
-Write-Output "Bypassing system requirements(on the setup image):"
-Set-RegistryValue 'HKLM\zDEFAULT\Control Panel\UnsupportedHardwareNotificationCache' 'SV1' 'REG_DWORD' '0'
-Set-RegistryValue 'HKLM\zDEFAULT\Control Panel\UnsupportedHardwareNotificationCache' 'SV2' 'REG_DWORD' '0'
-Set-RegistryValue 'HKLM\zNTUSER\Control Panel\UnsupportedHardwareNotificationCache' 'SV1' 'REG_DWORD' '0'
-Set-RegistryValue 'HKLM\zNTUSER\Control Panel\UnsupportedHardwareNotificationCache' 'SV2' 'REG_DWORD' '0'
-Set-RegistryValue 'HKLM\zSYSTEM\Setup\LabConfig' 'BypassCPUCheck' 'REG_DWORD' '1'
-Set-RegistryValue 'HKLM\zSYSTEM\Setup\LabConfig' 'BypassRAMCheck' 'REG_DWORD' '1'
-Set-RegistryValue 'HKLM\zSYSTEM\Setup\LabConfig' 'BypassSecureBootCheck' 'REG_DWORD' '1'
-Set-RegistryValue 'HKLM\zSYSTEM\Setup\LabConfig' 'BypassStorageCheck' 'REG_DWORD' '1'
-Set-RegistryValue 'HKLM\zSYSTEM\Setup\LabConfig' 'BypassTPMCheck' 'REG_DWORD' '1'
-Set-RegistryValue 'HKLM\zSYSTEM\Setup\MoSetup' 'AllowUpgradesWithUnsupportedTPMOrCPU' 'REG_DWORD' '1'
-Write-Output "Tweaking complete!"
-Write-Output "Unmounting Registry..."
-$regKey.Close()
-=======
-Write-Host "Bypassing system requirements(on the setup image):"
-& 'reg' 'add' 'HKLM\zDEFAULT\Control Panel\UnsupportedHardwareNotificationCache' '/v' 'SV1' '/t' 'REG_DWORD' '/d' '0' '/f' | Out-Null
-& 'reg' 'add' 'HKLM\zDEFAULT\Control Panel\UnsupportedHardwareNotificationCache' '/v' 'SV2' '/t' 'REG_DWORD' '/d' '0' '/f' | Out-Null
-& 'reg' 'add' 'HKLM\zNTUSER\Control Panel\UnsupportedHardwareNotificationCache' '/v' 'SV1' '/t' 'REG_DWORD' '/d' '0' '/f' | Out-Null
-& 'reg' 'add' 'HKLM\zNTUSER\Control Panel\UnsupportedHardwareNotificationCache' '/v' 'SV2' '/t' 'REG_DWORD' '/d' '0' '/f' | Out-Null
-& 'reg' 'add' 'HKLM\zSYSTEM\Setup\LabConfig' '/v' 'BypassCPUCheck' '/t' 'REG_DWORD' '/d' '1' '/f' | Out-Null
-& 'reg' 'add' 'HKLM\zSYSTEM\Setup\LabConfig' '/v' 'BypassRAMCheck' '/t' 'REG_DWORD' '/d' '1' '/f' | Out-Null
-& 'reg' 'add' 'HKLM\zSYSTEM\Setup\LabConfig' '/v' 'BypassSecureBootCheck' '/t' 'REG_DWORD' '/d' '1' '/f' | Out-Null
-& 'reg' 'add' 'HKLM\zSYSTEM\Setup\LabConfig' '/v' 'BypassStorageCheck' '/t' 'REG_DWORD' '/d' '1' '/f' | Out-Null
-& 'reg' 'add' 'HKLM\zSYSTEM\Setup\LabConfig' '/v' 'BypassTPMCheck' '/t' 'REG_DWORD' '/d' '1' '/f' | Out-Null
-& 'reg' 'add' 'HKLM\zSYSTEM\Setup\MoSetup' '/v' 'AllowUpgradesWithUnsupportedTPMOrCPU' '/t' 'REG_DWORD' '/d' '1' '/f' | Out-Null
-Write-Host "Tweaking complete!"
-Write-Host "Unmounting Registry..."
->>>>>>> 977c06ae
-reg unload HKLM\zCOMPONENTS | Out-Null
-reg unload HKLM\zDEFAULT | Out-Null
-reg unload HKLM\zNTUSER | Out-Null
-reg unload HKLM\zSOFTWARE | Out-Null
-reg unload HKLM\zSYSTEM | Out-Null
-Write-Output "Unmounting image..."
-Dismount-WindowsImage -Path $ScratchDisk\scratchdir -Save
-Clear-Host
-Write-Output "The tiny11 image is now completed. Proceeding with the making of the ISO..."
-Write-Output "Copying unattended file for bypassing MS account on OOBE..."
-Copy-Item -Path "$PSScriptRoot\autounattend.xml" -Destination "$ScratchDisk\tiny11\autounattend.xml" -Force | Out-Null
-Write-Output "Creating ISO image..."
-$ADKDepTools = "C:\Program Files (x86)\Windows Kits\10\Assessment and Deployment Kit\Deployment Tools\$hostarchitecture\Oscdimg"
-$localOSCDIMGPath = "$PSScriptRoot\oscdimg.exe"
-
-if ([System.IO.Directory]::Exists($ADKDepTools)) {
-    Write-Output "Will be using oscdimg.exe from system ADK."
-    $OSCDIMG = "$ADKDepTools\oscdimg.exe"
-} else {
-    Write-Output "ADK folder not found. Will be using bundled oscdimg.exe."
-    $url = "https://msdl.microsoft.com/download/symbols/oscdimg.exe/3D44737265000/oscdimg.exe"
-
-    if (-not (Test-Path -Path $localOSCDIMGPath)) {
-        Write-Output "Downloading oscdimg.exe..."
-        Invoke-WebRequest -Uri $url -OutFile $localOSCDIMGPath
-
-        if (Test-Path $localOSCDIMGPath) {
-            Write-Output "oscdimg.exe downloaded successfully."
-        } else {
-            Write-Error "Failed to download oscdimg.exe."
-            exit 1
-        }
-    } else {
-        Write-Output "oscdimg.exe already exists locally."
-    }
-
-    $OSCDIMG = $localOSCDIMGPath
-}
-
-& "$OSCDIMG" '-m' '-o' '-u2' '-udfver102' "-bootdata:2#p0,e,b$ScratchDisk\tiny11\boot\etfsboot.com#pEF,e,b$ScratchDisk\tiny11\efi\microsoft\boot\efisys.bin" "$ScratchDisk\tiny11" "$PSScriptRoot\tiny11.iso"
-
-# Finishing up
-Write-Output "Creation completed! Press any key to exit the script..."
-Read-Host "Press Enter to continue"
-Write-Output "Performing Cleanup..."
-Remove-Item -Path "$ScratchDisk\tiny11" -Recurse -Force | Out-Null
-Remove-Item -Path "$ScratchDisk\scratchdir" -Recurse -Force | Out-Null
-Write-Output "Ejecting Iso drive"
-Get-Volume -DriveLetter $DriveLetter[0] | Get-DiskImage | Dismount-DiskImage
-Write-Output "Iso drive ejected"
-Write-Output "Removing oscdimg.exe..."
-Remove-Item -Path "$PSScriptRoot\oscdimg.exe" -Force -ErrorAction SilentlyContinue
-Write-Output "Removing autounattend.xml..."
-Remove-Item -Path "$PSScriptRoot\autounattend.xml" -Force -ErrorAction SilentlyContinue
-
-Write-Output "Cleanup check :"
-if (Test-Path -Path "$ScratchDisk\tiny11") {
-    Write-Output "tiny11 folder still exists. Attempting to remove it again..."
-    Remove-Item -Path "$ScratchDisk\tiny11" -Recurse -Force -ErrorAction SilentlyContinue
-    if (Test-Path -Path "$ScratchDisk\tiny11") {
-        Write-Output "Failed to remove tiny11 folder."
-    } else {
-        Write-Output "tiny11 folder removed successfully."
-    }
-} else {
-    Write-Output "tiny11 folder does not exist. No action needed."
-}
-if (Test-Path -Path "$ScratchDisk\scratchdir") {
-    Write-Output "scratchdir folder still exists. Attempting to remove it again..."
-    Remove-Item -Path "$ScratchDisk\scratchdir" -Recurse -Force -ErrorAction SilentlyContinue
-    if (Test-Path -Path "$ScratchDisk\scratchdir") {
-        Write-Output "Failed to remove scratchdir folder."
-    } else {
-        Write-Output "scratchdir folder removed successfully."
-    }
-} else {
-    Write-Output "scratchdir folder does not exist. No action needed."
-}
-if (Test-Path -Path "$PSScriptRoot\oscdimg.exe") {
-    Write-Output "oscdimg.exe still exists. Attempting to remove it again..."
-    Remove-Item -Path "$PSScriptRoot\oscdimg.exe" -Force -ErrorAction SilentlyContinue
-    if (Test-Path -Path "$PSScriptRoot\oscdimg.exe") {
-        Write-Output "Failed to remove oscdimg.exe."
-    } else {
-        Write-Output "oscdimg.exe removed successfully."
-    }
-} else {
-    Write-Output "oscdimg.exe does not exist. No action needed."
-}
-if (Test-Path -Path "$PSScriptRoot\autounattend.xml") {
-    Write-Output "autounattend.xml still exists. Attempting to remove it again..."
-    Remove-Item -Path "$PSScriptRoot\autounattend.xml" -Force -ErrorAction SilentlyContinue
-    if (Test-Path -Path "$PSScriptRoot\autounattend.xml") {
-        Write-Output "Failed to remove autounattend.xml."
-    } else {
-        Write-Output "autounattend.xml removed successfully."
-    }
-} else {
-    Write-Output "autounattend.xml does not exist. No action needed."
-}
-
-# Stop the transcript
-Stop-Transcript
-
-exit
-
+<#
+.SYNOPSIS
+    Scripts to build a trimmed-down Windows 11 image.
+
+.DESCRIPTION
+    This is a script created to automate the build of a streamlined Windows 11 image, similar to tiny10.
+    My main goal is to use only Microsoft utilities like DISM, and no utilities from external sources.
+    The only executable included is oscdimg.exe, which is provided in the Windows ADK and it is used to create bootable ISO images.
+
+.PARAMETER ISO
+    Drive letter given to the mounted iso (eg: E)
+
+.PARAMETER SCRATCH
+    Drive letter of the desired scratch disk (eg: D)
+
+.EXAMPLE
+    .\tiny11maker.ps1 E D
+    .\tiny11maker.ps1 -ISO E -SCRATCH D
+    .\tiny11maker.ps1 -SCRATCH D -ISO E
+    .\tiny11maker.ps1
+
+    *If you put only the value in parameters the first one must be the iso mounted. The second is the scratch drive.
+    prefer the use of "-ISO" as you can put in the order you want.
+
+.NOTES
+    Auteur: ntdevlabs
+    Date: 05-06-24
+#>
+
+#---------[ Parameters ]---------#
+param (
+    [ValidatePattern('^[c-zC-Z]$')][string]$ISO,
+    [ValidatePattern('^[c-zC-Z]$')][string]$SCRATCH
+)
+
+if (-not $SCRATCH) {
+    $ScratchDisk = $PSScriptRoot -replace '[\\]+$', ''
+} else {
+    $ScratchDisk = $SCRATCH + ":"
+}
+
+#---------[ Functions ]---------#
+function Set-RegistryValue {
+    param (
+        [string]$path,
+        [string]$name,
+        [string]$type,
+        [string]$value
+    )
+    try {
+        & 'reg' 'add' $path '/v' $name '/t' $type '/d' $value '/f' | Out-Null
+        Write-Output "Set registry value: $path\$name"
+    } catch {
+        Write-Output "Error setting registry value: $_"
+    }
+}
+
+function Remove-RegistryValue {
+    param (
+		[string]$path
+	)
+	try {
+		& 'reg' 'delete' $path '/f' | Out-Null
+		Write-Output "Removed registry value: $path"
+	} catch {
+		Write-Output "Error removing registry value: $_"
+	}
+}
+
+#---------[ Execution ]---------#
+# Check if PowerShell execution is restricted
+if ((Get-ExecutionPolicy) -eq 'Restricted') {
+    Write-Output "Your current PowerShell Execution Policy is set to Restricted, which prevents scripts from running. Do you want to change it to RemoteSigned? (yes/no)"
+    $response = Read-Host
+    if ($response -eq 'yes') {
+        Set-ExecutionPolicy RemoteSigned -Scope CurrentUser -Confirm:$false
+    } else {
+        Write-Output "The script cannot be run without changing the execution policy. Exiting..."
+        exit
+    }
+}
+
+# Check and run the script as admin if required
+$adminSID = New-Object System.Security.Principal.SecurityIdentifier("S-1-5-32-544")
+$adminGroup = $adminSID.Translate([System.Security.Principal.NTAccount])
+$myWindowsID=[System.Security.Principal.WindowsIdentity]::GetCurrent()
+$myWindowsPrincipal=new-object System.Security.Principal.WindowsPrincipal($myWindowsID)
+$adminRole=[System.Security.Principal.WindowsBuiltInRole]::Administrator
+if (! $myWindowsPrincipal.IsInRole($adminRole))
+{
+    Write-Output "Restarting Tiny11 image creator as admin in a new window, you can close this one."
+    $newProcess = new-object System.Diagnostics.ProcessStartInfo "PowerShell";
+    $newProcess.Arguments = $myInvocation.MyCommand.Definition;
+    $newProcess.Verb = "runas";
+    [System.Diagnostics.Process]::Start($newProcess);
+    exit
+}
+
+if (-not (Test-Path -Path "$PSScriptRoot/autounattend.xml")) {
+    Invoke-RestMethod "https://raw.githubusercontent.com/ntdevlabs/tiny11builder/refs/heads/main/autounattend.xml" -OutFile "$PSScriptRoot/autounattend.xml"
+}
+
+# Start the transcript and prepare the window
+Start-Transcript -Path "$ScratchDisk\tiny11.log"
+
+$Host.UI.RawUI.WindowTitle = "Tiny11 image creator"
+Clear-Host
+Write-Output "Welcome to the tiny11 image creator! Release: 09-04-25"
+
+$hostArchitecture = $Env:PROCESSOR_ARCHITECTURE
+New-Item -ItemType Directory -Force -Path "$ScratchDisk\tiny11\sources" | Out-Null
+do {
+    if (-not $ISO) {
+        $DriveLetter = Read-Host "Please enter the drive letter for the Windows 11 image"
+    } else {
+        $DriveLetter = $ISO
+    }
+    if ($DriveLetter -match '^[c-zC-Z]$') {
+        $DriveLetter = $DriveLetter + ":"
+        Write-Output "Drive letter set to $DriveLetter"
+    } else {
+        Write-Output "Invalid drive letter. Please enter a letter between C and Z."
+    }
+} while ($DriveLetter -notmatch '^[c-zC-Z]:$')
+
+if ((Test-Path "$DriveLetter\sources\boot.wim") -eq $false -or (Test-Path "$DriveLetter\sources\install.wim") -eq $false) {
+    if ((Test-Path "$DriveLetter\sources\install.esd") -eq $true) {
+        Write-Output "Found install.esd, converting to install.wim..."
+        Get-WindowsImage -ImagePath $DriveLetter\sources\install.esd
+        $index = Read-Host "Please enter the image index"
+        Write-Output ' '
+        Write-Output 'Converting install.esd to install.wim. This may take a while...'
+        Export-WindowsImage -SourceImagePath $DriveLetter\sources\install.esd -SourceIndex $index -DestinationImagePath $ScratchDisk\tiny11\sources\install.wim -Compressiontype Maximum -CheckIntegrity
+    } else {
+        Write-Output "Can't find Windows OS Installation files in the specified Drive Letter.."
+        Write-Output "Please enter the correct DVD Drive Letter.."
+        exit
+    }
+}
+
+Write-Output "Copying Windows image..."
+Copy-Item -Path "$DriveLetter\*" -Destination "$ScratchDisk\tiny11" -Recurse -Force | Out-Null
+Set-ItemProperty -Path "$ScratchDisk\tiny11\sources\install.esd" -Name IsReadOnly -Value $false > $null 2>&1
+Remove-Item "$ScratchDisk\tiny11\sources\install.esd" > $null 2>&1
+Write-Output "Copy complete!"
+Start-Sleep -Seconds 2
+Clear-Host
+Write-Output "Getting image information:"
+$ImagesIndex = (Get-WindowsImage -ImagePath $ScratchDisk\tiny11\sources\install.wim).ImageIndex
+while ($ImagesIndex -notcontains $index) {
+    Get-WindowsImage -ImagePath $ScratchDisk\tiny11\sources\install.wim
+    $index = Read-Host "Please enter the image index"
+}
+Write-Output "Mounting Windows image. This may take a while."
+$wimFilePath = "$ScratchDisk\tiny11\sources\install.wim"
+& takeown "/F" $wimFilePath
+& icacls $wimFilePath "/grant" "$($adminGroup.Value):(F)"
+try {
+    Set-ItemProperty -Path $wimFilePath -Name IsReadOnly -Value $false -ErrorAction Stop
+} catch {
+    # This block will catch the error and suppress it.
+	Write-Error "$wimFilePath not found"
+}
+New-Item -ItemType Directory -Force -Path "$ScratchDisk\scratchdir" > $null
+Mount-WindowsImage -ImagePath $ScratchDisk\tiny11\sources\install.wim -Index $index -Path $ScratchDisk\scratchdir
+
+$imageIntl = & dism /English /Get-Intl "/Image:$($ScratchDisk)\scratchdir"
+$languageLine = $imageIntl -split '\n' | Where-Object { $_ -match 'Default system UI language : ([a-zA-Z]{2}-[a-zA-Z]{2})' }
+
+if ($languageLine) {
+    $languageCode = $Matches[1]
+    Write-Output "Default system UI language code: $languageCode"
+} else {
+    Write-Output "Default system UI language code not found."
+}
+
+$imageInfo = & 'dism' '/English' '/Get-WimInfo' "/wimFile:$($ScratchDisk)\tiny11\sources\install.wim" "/index:$index"
+$lines = $imageInfo -split '\r?\n'
+
+foreach ($line in $lines) {
+    if ($line -like '*Architecture : *') {
+        $architecture = $line -replace 'Architecture : ',''
+        # If the architecture is x64, replace it with amd64
+        if ($architecture -eq 'x64') {
+            $architecture = 'amd64'
+        }
+        Write-Output "Architecture: $architecture"
+        break
+    }
+}
+
+if (-not $architecture) {
+    Write-Output "Architecture information not found."
+}
+
+Write-Output "Mounting complete! Performing removal of applications..."
+
+$packages = & 'dism' '/English' "/image:$($ScratchDisk)\scratchdir" '/Get-ProvisionedAppxPackages' |
+    ForEach-Object {
+        if ($_ -match 'PackageName : (.*)') {
+            $matches[1]
+        }
+    }
+
+$packagePrefixes = 'AppUp.IntelManagementandSecurityStatus',
+'Clipchamp.Clipchamp', 
+'DolbyLaboratories.DolbyAccess',
+'DolbyLaboratories.DolbyDigitalPlusDecoderOEM',
+'Microsoft.BingNews',
+'Microsoft.BingSearch',
+'Microsoft.BingWeather',
+'Microsoft.Copilot',
+'Microsoft.Windows.CrossDevice',
+'Microsoft.GamingApp',
+'Microsoft.GetHelp',
+'Microsoft.Getstarted',
+'Microsoft.Microsoft3DViewer',
+'Microsoft.MicrosoftOfficeHub',
+'Microsoft.MicrosoftSolitaireCollection',
+'Microsoft.MicrosoftStickyNotes',
+'Microsoft.MixedReality.Portal',
+'Microsoft.MSPaint',
+'Microsoft.Office.OneNote',
+'Microsoft.OfficePushNotificationUtility',
+'Microsoft.OutlookForWindows',
+'Microsoft.Paint',
+'Microsoft.People',
+'Microsoft.PowerAutomateDesktop',
+'Microsoft.SkypeApp',
+'Microsoft.StartExperiencesApp',
+'Microsoft.Todos',
+'Microsoft.Wallet',
+'Microsoft.Windows.DevHome',
+'Microsoft.Windows.Copilot',
+'Microsoft.Windows.Teams',
+'Microsoft.WindowsAlarms',
+'Microsoft.WindowsCamera',
+'microsoft.windowscommunicationsapps',
+'Microsoft.WindowsFeedbackHub',
+'Microsoft.WindowsMaps',
+'Microsoft.WindowsSoundRecorder',
+'Microsoft.WindowsTerminal',
+'Microsoft.Xbox.TCUI',
+'Microsoft.XboxApp',
+'Microsoft.XboxGameOverlay',
+'Microsoft.XboxGamingOverlay',
+'Microsoft.XboxIdentityProvider',
+'Microsoft.XboxSpeechToTextOverlay',
+'Microsoft.YourPhone',
+'Microsoft.ZuneMusic',
+'Microsoft.ZuneVideo',
+'MicrosoftCorporationII.MicrosoftFamily',
+'MicrosoftCorporationII.QuickAssist',
+'MSTeams',
+'MicrosoftTeams', 
+'Microsoft.WindowsTerminal',
+'Microsoft.549981C3F5F10'
+
+$packagesToRemove = $packages | Where-Object {
+    $packageName = $_
+    $packagePrefixes -contains ($packagePrefixes | Where-Object { $packageName -like "*$_*" })
+}
+foreach ($package in $packagesToRemove) {
+    & 'dism' '/English' "/image:$($ScratchDisk)\scratchdir" '/Remove-ProvisionedAppxPackage' "/PackageName:$package"
+}
+
+Write-Output "Removing Edge:"
+Remove-Item -Path "$ScratchDisk\scratchdir\Program Files (x86)\Microsoft\Edge" -Recurse -Force | Out-Null
+Remove-Item -Path "$ScratchDisk\scratchdir\Program Files (x86)\Microsoft\EdgeUpdate" -Recurse -Force | Out-Null
+Remove-Item -Path "$ScratchDisk\scratchdir\Program Files (x86)\Microsoft\EdgeCore" -Recurse -Force | Out-Null
+& 'takeown' '/f' "$ScratchDisk\scratchdir\Windows\System32\Microsoft-Edge-Webview" '/r' | Out-Null
+& 'icacls' "$ScratchDisk\scratchdir\Windows\System32\Microsoft-Edge-Webview" '/grant' "$($adminGroup.Value):(F)" '/T' '/C' | Out-Null
+Remove-Item -Path "$ScratchDisk\scratchdir\Windows\System32\Microsoft-Edge-Webview" -Recurse -Force | Out-Null
+Write-Output "Removing OneDrive:"
+& 'takeown' '/f' "$ScratchDisk\scratchdir\Windows\System32\OneDriveSetup.exe" | Out-Null
+& 'icacls' "$ScratchDisk\scratchdir\Windows\System32\OneDriveSetup.exe" '/grant' "$($adminGroup.Value):(F)" '/T' '/C' | Out-Null
+Remove-Item -Path "$ScratchDisk\scratchdir\Windows\System32\OneDriveSetup.exe" -Force | Out-Null
+Write-Output "Removal complete!"
+Start-Sleep -Seconds 2
+Clear-Host
+Write-Output "Loading registry..."
+reg load HKLM\zCOMPONENTS $ScratchDisk\scratchdir\Windows\System32\config\COMPONENTS | Out-Null
+reg load HKLM\zDEFAULT $ScratchDisk\scratchdir\Windows\System32\config\default | Out-Null
+reg load HKLM\zNTUSER $ScratchDisk\scratchdir\Users\Default\ntuser.dat | Out-Null
+reg load HKLM\zSOFTWARE $ScratchDisk\scratchdir\Windows\System32\config\SOFTWARE | Out-Null
+reg load HKLM\zSYSTEM $ScratchDisk\scratchdir\Windows\System32\config\SYSTEM | Out-Null
+Write-Output "Bypassing system requirements(on the system image):"
+Set-RegistryValue 'HKLM\zDEFAULT\Control Panel\UnsupportedHardwareNotificationCache' 'SV1' 'REG_DWORD' '0'
+Set-RegistryValue 'HKLM\zDEFAULT\Control Panel\UnsupportedHardwareNotificationCache' 'SV2' 'REG_DWORD' '0'
+Set-RegistryValue 'HKLM\zNTUSER\Control Panel\UnsupportedHardwareNotificationCache' 'SV1' 'REG_DWORD' '0'
+Set-RegistryValue 'HKLM\zNTUSER\Control Panel\UnsupportedHardwareNotificationCache' 'SV2' 'REG_DWORD' '0'
+Set-RegistryValue 'HKLM\zSYSTEM\Setup\LabConfig' 'BypassCPUCheck' 'REG_DWORD' '1'
+Set-RegistryValue 'HKLM\zSYSTEM\Setup\LabConfig' 'BypassRAMCheck' 'REG_DWORD' '1'
+Set-RegistryValue 'HKLM\zSYSTEM\Setup\LabConfig' 'BypassSecureBootCheck' 'REG_DWORD' '1'
+Set-RegistryValue 'HKLM\zSYSTEM\Setup\LabConfig' 'BypassStorageCheck' 'REG_DWORD' '1'
+Set-RegistryValue 'HKLM\zSYSTEM\Setup\LabConfig' 'BypassTPMCheck' 'REG_DWORD' '1'
+Set-RegistryValue 'HKLM\zSYSTEM\Setup\MoSetup' 'AllowUpgradesWithUnsupportedTPMOrCPU' 'REG_DWORD' '1'
+Write-Output "Disabling Sponsored Apps:"
+Set-RegistryValue 'HKLM\zNTUSER\SOFTWARE\Microsoft\Windows\CurrentVersion\ContentDeliveryManager' 'OemPreInstalledAppsEnabled' 'REG_DWORD' '0'
+Set-RegistryValue 'HKLM\zNTUSER\SOFTWARE\Microsoft\Windows\CurrentVersion\ContentDeliveryManager' 'PreInstalledAppsEnabled' 'REG_DWORD' '0'
+Set-RegistryValue 'HKLM\zNTUSER\SOFTWARE\Microsoft\Windows\CurrentVersion\ContentDeliveryManager' 'SilentInstalledAppsEnabled' 'REG_DWORD' '0'
+Set-RegistryValue 'HKLM\zSOFTWARE\Policies\Microsoft\Windows\CloudContent' 'DisableWindowsConsumerFeatures' 'REG_DWORD' '1'
+Set-RegistryValue 'HKLM\zNTUSER\Software\Microsoft\Windows\CurrentVersion\ContentDeliveryManager' 'ContentDeliveryAllowed' 'REG_DWORD' '0'
+Set-RegistryValue 'HKLM\zSOFTWARE\Microsoft\PolicyManager\current\device\Start' 'ConfigureStartPins' 'REG_SZ' '{"pinnedList": [{}]}'
+Set-RegistryValue 'HKLM\zNTUSER\Software\Microsoft\Windows\CurrentVersion\ContentDeliveryManager' 'ContentDeliveryAllowed' 'REG_DWORD' '0'
+Set-RegistryValue 'HKLM\zNTUSER\Software\Microsoft\Windows\CurrentVersion\ContentDeliveryManager' 'ContentDeliveryAllowed' 'REG_DWORD' '0'
+Set-RegistryValue 'HKLM\zNTUSER\Software\Microsoft\Windows\CurrentVersion\ContentDeliveryManager' 'FeatureManagementEnabled' 'REG_DWORD' '0'
+Set-RegistryValue 'HKLM\zNTUSER\Software\Microsoft\Windows\CurrentVersion\ContentDeliveryManager' 'OemPreInstalledAppsEnabled' 'REG_DWORD' '0'
+Set-RegistryValue 'HKLM\zNTUSER\Software\Microsoft\Windows\CurrentVersion\ContentDeliveryManager' 'PreInstalledAppsEnabled' 'REG_DWORD' '0'
+Set-RegistryValue 'HKLM\zNTUSER\Software\Microsoft\Windows\CurrentVersion\ContentDeliveryManager' 'PreInstalledAppsEverEnabled' 'REG_DWORD' '0'
+Set-RegistryValue 'HKLM\zNTUSER\Software\Microsoft\Windows\CurrentVersion\ContentDeliveryManager' 'SilentInstalledAppsEnabled' 'REG_DWORD' '0'
+Set-RegistryValue 'HKLM\zNTUSER\Software\Microsoft\Windows\CurrentVersion\ContentDeliveryManager' 'SoftLandingEnabled' 'REG_DWORD' '0'
+Set-RegistryValue 'HKLM\zNTUSER\Software\Microsoft\Windows\CurrentVersion\ContentDeliveryManager' 'SubscribedContentEnabled' 'REG_DWORD' '0'
+Set-RegistryValue 'HKLM\zNTUSER\Software\Microsoft\Windows\CurrentVersion\ContentDeliveryManager' 'SubscribedContent-310093Enabled' 'REG_DWORD' '0'
+Set-RegistryValue 'HKLM\zNTUSER\Software\Microsoft\Windows\CurrentVersion\ContentDeliveryManager' 'SubscribedContent-338388Enabled' 'REG_DWORD' '0'
+Set-RegistryValue 'HKLM\zNTUSER\Software\Microsoft\Windows\CurrentVersion\ContentDeliveryManager' 'SubscribedContent-338389Enabled' 'REG_DWORD' '0'
+Set-RegistryValue 'HKLM\zNTUSER\Software\Microsoft\Windows\CurrentVersion\ContentDeliveryManager' 'SubscribedContent-338393Enabled' 'REG_DWORD' '0'
+Set-RegistryValue 'HKLM\zNTUSER\Software\Microsoft\Windows\CurrentVersion\ContentDeliveryManager' 'SubscribedContent-353694Enabled' 'REG_DWORD' '0'
+Set-RegistryValue 'HKLM\zNTUSER\Software\Microsoft\Windows\CurrentVersion\ContentDeliveryManager' 'SubscribedContent-353696Enabled' 'REG_DWORD' '0'
+Set-RegistryValue 'HKLM\zNTUSER\Software\Microsoft\Windows\CurrentVersion\ContentDeliveryManager' 'SubscribedContentEnabled' 'REG_DWORD' '0'
+Set-RegistryValue 'HKLM\zNTUSER\Software\Microsoft\Windows\CurrentVersion\ContentDeliveryManager' 'SystemPaneSuggestionsEnabled' 'REG_DWORD' '0'
+Set-RegistryValue 'HKLM\zSOFTWARE\Policies\Microsoft\PushToInstall' 'DisablePushToInstall' 'REG_DWORD' '1'
+Set-RegistryValue 'HKLM\zSOFTWARE\Policies\Microsoft\MRT' 'DontOfferThroughWUAU' 'REG_DWORD' '1'
+Remove-RegistryValue 'HKLM\zNTUSER\Software\Microsoft\Windows\CurrentVersion\ContentDeliveryManager\Subscriptions'
+Remove-RegistryValue 'HKLM\zNTUSER\Software\Microsoft\Windows\CurrentVersion\ContentDeliveryManager\SuggestedApps'
+Set-RegistryValue 'HKLM\zSOFTWARE\Policies\Microsoft\Windows\CloudContent' 'DisableConsumerAccountStateContent' 'REG_DWORD' '1'
+Set-RegistryValue 'HKLM\zSOFTWARE\Policies\Microsoft\Windows\CloudContent' 'DisableCloudOptimizedContent' 'REG_DWORD' '1'
+Write-Output "Enabling Local Accounts on OOBE:"
+Set-RegistryValue 'HKLM\zSOFTWARE\Microsoft\Windows\CurrentVersion\OOBE' 'BypassNRO' 'REG_DWORD' '1'
+Copy-Item -Path "$PSScriptRoot\autounattend.xml" -Destination "$ScratchDisk\scratchdir\Windows\System32\Sysprep\autounattend.xml" -Force | Out-Null
+
+Write-Output "Disabling Reserved Storage:"
+Set-RegistryValue 'HKLM\zSOFTWARE\Microsoft\Windows\CurrentVersion\ReserveManager' 'ShippedWithReserves' 'REG_DWORD' '0'
+Write-Output "Disabling BitLocker Device Encryption"
+Set-RegistryValue 'HKLM\zSYSTEM\ControlSet001\Control\BitLocker' 'PreventDeviceEncryption' 'REG_DWORD' '1'
+Write-Output "Disabling Chat icon:"
+Set-RegistryValue 'HKLM\zSOFTWARE\Policies\Microsoft\Windows\Windows Chat' 'ChatIcon' 'REG_DWORD' '3'
+Set-RegistryValue 'HKLM\zNTUSER\SOFTWARE\Microsoft\Windows\CurrentVersion\Explorer\Advanced' 'TaskbarMn' 'REG_DWORD' '0'
+Write-Output "Removing Edge related registries"
+Remove-RegistryValue "HKEY_LOCAL_MACHINE\zSOFTWARE\WOW6432Node\Microsoft\Windows\CurrentVersion\Uninstall\Microsoft Edge"
+Remove-RegistryValue "HKEY_LOCAL_MACHINE\zSOFTWARE\WOW6432Node\Microsoft\Windows\CurrentVersion\Uninstall\Microsoft Edge Update"
+Write-Output "Disabling OneDrive folder backup"
+Set-RegistryValue "HKLM\zSOFTWARE\Policies\Microsoft\Windows\OneDrive" "DisableFileSyncNGSC" "REG_DWORD" "1"
+Write-Output "Disabling Telemetry:"
+Set-RegistryValue 'HKLM\zNTUSER\Software\Microsoft\Windows\CurrentVersion\AdvertisingInfo' 'Enabled' 'REG_DWORD' '0'
+Set-RegistryValue 'HKLM\zNTUSER\Software\Microsoft\Windows\CurrentVersion\Privacy' 'TailoredExperiencesWithDiagnosticDataEnabled' 'REG_DWORD' '0'
+Set-RegistryValue 'HKLM\zNTUSER\Software\Microsoft\Speech_OneCore\Settings\OnlineSpeechPrivacy' 'HasAccepted' 'REG_DWORD' '0'
+Set-RegistryValue 'HKLM\zNTUSER\Software\Microsoft\Input\TIPC' 'Enabled' 'REG_DWORD' '0'
+Set-RegistryValue 'HKLM\zNTUSER\Software\Microsoft\InputPersonalization' 'RestrictImplicitInkCollection' 'REG_DWORD' '1'
+Set-RegistryValue 'HKLM\zNTUSER\Software\Microsoft\InputPersonalization' 'RestrictImplicitTextCollection' 'REG_DWORD' '1'
+Set-RegistryValue 'HKLM\zNTUSER\Software\Microsoft\InputPersonalization\TrainedDataStore' 'HarvestContacts' 'REG_DWORD' '0'
+Set-RegistryValue 'HKLM\zNTUSER\Software\Microsoft\Personalization\Settings' 'AcceptedPrivacyPolicy' 'REG_DWORD' '0'
+Set-RegistryValue 'HKLM\zSOFTWARE\Policies\Microsoft\Windows\DataCollection' 'AllowTelemetry' 'REG_DWORD' '0'
+Set-RegistryValue 'HKLM\zSYSTEM\ControlSet001\Services\dmwappushservice' 'Start' 'REG_DWORD' '4'
+## Prevents installation or DevHome and Outlook
+Write-Output "Prevents installation or DevHome and Outlook:"
+Set-RegistryValue 'HKLM\zSOFTWARE\Microsoft\Windows\CurrentVersion\WindowsUpdate\Orchestrator\UScheduler_Oobe\OutlookUpdate' 'workCompleted' 'REG_DWORD' '1'
+Set-RegistryValue 'HKLM\zSOFTWARE\Microsoft\Windows\CurrentVersion\WindowsUpdate\Orchestrator\UScheduler\OutlookUpdate' 'workCompleted' 'REG_DWORD' '1'
+Set-RegistryValue 'HKLM\zSOFTWARE\Microsoft\Windows\CurrentVersion\WindowsUpdate\Orchestrator\UScheduler\DevHomeUpdate' 'workCompleted' 'REG_DWORD' '1'
+Remove-RegistryValue 'HKLM\zSOFTWARE\Microsoft\WindowsUpdate\Orchestrator\UScheduler_Oobe\OutlookUpdate'
+Remove-RegistryValue 'HKLM\zSOFTWARE\Microsoft\WindowsUpdate\Orchestrator\UScheduler_Oobe\DevHomeUpdate'
+Write-Output "Disabling Copilot"
+Set-RegistryValue 'HKLM\zSOFTWARE\Policies\Microsoft\Windows\WindowsCopilot' 'TurnOffWindowsCopilot' 'REG_DWORD' '1'
+Set-RegistryValue 'HKLM\zSOFTWARE\Policies\Microsoft\Edge' 'HubsSidebarEnabled' 'REG_DWORD' '0'
+Set-RegistryValue 'HKLM\zSOFTWARE\Policies\Microsoft\Windows\Explorer' 'DisableSearchBoxSuggestions' 'REG_DWORD' '1'
+Write-Output "Prevents installation of Teams:"
+Set-RegistryValue 'HKLM\zSOFTWARE\Policies\Microsoft\Teams' 'DisableInstallation' 'REG_DWORD' '1'
+Write-Output "Prevent installation of New Outlook":
+Set-RegistryValue 'HKLM\zSOFTWARE\Policies\Microsoft\Windows\Windows Mail' 'PreventRun' 'REG_DWORD' '1'
+
+Write-Host "Deleting scheduled task definition files..."
+$tasksPath = "$ScratchDisk\scratchdir\Windows\System32\Tasks"
+
+# Application Compatibility Appraiser
+Remove-Item -Path "$tasksPath\Microsoft\Windows\Application Experience\Microsoft Compatibility Appraiser" -Force -ErrorAction SilentlyContinue
+
+# Customer Experience Improvement Program (removes the entire folder and all tasks within it)
+Remove-Item -Path "$tasksPath\Microsoft\Windows\Customer Experience Improvement Program" -Recurse -Force -ErrorAction SilentlyContinue
+
+# Program Data Updater
+Remove-Item -Path "$tasksPath\Microsoft\Windows\Application Experience\ProgramDataUpdater" -Force -ErrorAction SilentlyContinue
+
+# Chkdsk Proxy
+Remove-Item -Path "$tasksPath\Microsoft\Windows\Chkdsk\Proxy" -Force -ErrorAction SilentlyContinue
+
+# Windows Error Reporting (QueueReporting)
+Remove-Item -Path "$tasksPath\Microsoft\Windows\Windows Error Reporting\QueueReporting" -Force -ErrorAction SilentlyContinue
+Write-Host "Task files have been deleted."
+Write-Host "Unmounting Registry..."
+reg unload HKLM\zCOMPONENTS | Out-Null
+reg unload HKLM\zDEFAULT | Out-Null
+reg unload HKLM\zNTUSER | Out-Null
+reg unload HKLM\zSOFTWARE | Out-Null
+reg unload HKLM\zSYSTEM | Out-Null
+Write-Output "Cleaning up image..."
+Repair-WindowsImage -Path $ScratchDisk\scratchdir -StartComponentCleanup -ResetBase
+Write-Output "Cleanup complete."
+Write-Output ' '
+Write-Output "Unmounting image..."
+Dismount-WindowsImage -Path $ScratchDisk\scratchdir -Save
+Write-Host "Exporting image..."
+Dism.exe /Export-Image /SourceImageFile:"$ScratchDisk\tiny11\sources\install.wim" /SourceIndex:$index /DestinationImageFile:"$ScratchDisk\tiny11\sources\install2.wim" /Compress:recovery
+Remove-Item -Path "$ScratchDisk\tiny11\sources\install.wim" -Force | Out-Null
+Rename-Item -Path "$ScratchDisk\tiny11\sources\install2.wim" -NewName "install.wim" | Out-Null
+Write-Output "Windows image completed. Continuing with boot.wim."
+Start-Sleep -Seconds 2
+Clear-Host
+Write-Output "Mounting boot image:"
+$wimFilePath = "$ScratchDisk\tiny11\sources\boot.wim"
+& takeown "/F" $wimFilePath | Out-Null
+& icacls $wimFilePath "/grant" "$($adminGroup.Value):(F)"
+Set-ItemProperty -Path $wimFilePath -Name IsReadOnly -Value $false
+Mount-WindowsImage -ImagePath $ScratchDisk\tiny11\sources\boot.wim -Index 2 -Path $ScratchDisk\scratchdir
+Write-Output "Loading registry..."
+reg load HKLM\zCOMPONENTS $ScratchDisk\scratchdir\Windows\System32\config\COMPONENTS
+reg load HKLM\zDEFAULT $ScratchDisk\scratchdir\Windows\System32\config\default
+reg load HKLM\zNTUSER $ScratchDisk\scratchdir\Users\Default\ntuser.dat
+reg load HKLM\zSOFTWARE $ScratchDisk\scratchdir\Windows\System32\config\SOFTWARE
+reg load HKLM\zSYSTEM $ScratchDisk\scratchdir\Windows\System32\config\SYSTEM
+
+Write-Output "Bypassing system requirements(on the setup image):"
+Set-RegistryValue 'HKLM\zDEFAULT\Control Panel\UnsupportedHardwareNotificationCache' 'SV1' 'REG_DWORD' '0'
+Set-RegistryValue 'HKLM\zDEFAULT\Control Panel\UnsupportedHardwareNotificationCache' 'SV2' 'REG_DWORD' '0'
+Set-RegistryValue 'HKLM\zNTUSER\Control Panel\UnsupportedHardwareNotificationCache' 'SV1' 'REG_DWORD' '0'
+Set-RegistryValue 'HKLM\zNTUSER\Control Panel\UnsupportedHardwareNotificationCache' 'SV2' 'REG_DWORD' '0'
+Set-RegistryValue 'HKLM\zSYSTEM\Setup\LabConfig' 'BypassCPUCheck' 'REG_DWORD' '1'
+Set-RegistryValue 'HKLM\zSYSTEM\Setup\LabConfig' 'BypassRAMCheck' 'REG_DWORD' '1'
+Set-RegistryValue 'HKLM\zSYSTEM\Setup\LabConfig' 'BypassSecureBootCheck' 'REG_DWORD' '1'
+Set-RegistryValue 'HKLM\zSYSTEM\Setup\LabConfig' 'BypassStorageCheck' 'REG_DWORD' '1'
+Set-RegistryValue 'HKLM\zSYSTEM\Setup\LabConfig' 'BypassTPMCheck' 'REG_DWORD' '1'
+Set-RegistryValue 'HKLM\zSYSTEM\Setup\MoSetup' 'AllowUpgradesWithUnsupportedTPMOrCPU' 'REG_DWORD' '1'
+Write-Output "Tweaking complete!"
+
+Write-Output "Unmounting Registry..."
+reg unload HKLM\zCOMPONENTS | Out-Null
+reg unload HKLM\zDEFAULT | Out-Null
+reg unload HKLM\zNTUSER | Out-Null
+reg unload HKLM\zSOFTWARE | Out-Null
+reg unload HKLM\zSYSTEM | Out-Null
+
+Write-Output "Unmounting image..."
+Dismount-WindowsImage -Path $ScratchDisk\scratchdir -Save
+Clear-Host
+Write-Output "The tiny11 image is now completed. Proceeding with the making of the ISO..."
+Write-Output "Copying unattended file for bypassing MS account on OOBE..."
+Copy-Item -Path "$PSScriptRoot\autounattend.xml" -Destination "$ScratchDisk\tiny11\autounattend.xml" -Force | Out-Null
+Write-Output "Creating ISO image..."
+$ADKDepTools = "C:\Program Files (x86)\Windows Kits\10\Assessment and Deployment Kit\Deployment Tools\$hostarchitecture\Oscdimg"
+$localOSCDIMGPath = "$PSScriptRoot\oscdimg.exe"
+
+if ([System.IO.Directory]::Exists($ADKDepTools)) {
+    Write-Output "Will be using oscdimg.exe from system ADK."
+    $OSCDIMG = "$ADKDepTools\oscdimg.exe"
+} else {
+    Write-Output "ADK folder not found. Will be using bundled oscdimg.exe."
+    $url = "https://msdl.microsoft.com/download/symbols/oscdimg.exe/3D44737265000/oscdimg.exe"
+
+    if (-not (Test-Path -Path $localOSCDIMGPath)) {
+        Write-Output "Downloading oscdimg.exe..."
+        Invoke-WebRequest -Uri $url -OutFile $localOSCDIMGPath
+
+        if (Test-Path $localOSCDIMGPath) {
+            Write-Output "oscdimg.exe downloaded successfully."
+        } else {
+            Write-Error "Failed to download oscdimg.exe."
+            exit 1
+        }
+    } else {
+        Write-Output "oscdimg.exe already exists locally."
+    }
+
+    $OSCDIMG = $localOSCDIMGPath
+}
+
+& "$OSCDIMG" '-m' '-o' '-u2' '-udfver102' "-bootdata:2#p0,e,b$ScratchDisk\tiny11\boot\etfsboot.com#pEF,e,b$ScratchDisk\tiny11\efi\microsoft\boot\efisys.bin" "$ScratchDisk\tiny11" "$PSScriptRoot\tiny11.iso"
+
+# Finishing up
+Write-Output "Creation completed! Press any key to exit the script..."
+Read-Host "Press Enter to continue"
+Write-Output "Performing Cleanup..."
+Remove-Item -Path "$ScratchDisk\tiny11" -Recurse -Force | Out-Null
+Remove-Item -Path "$ScratchDisk\scratchdir" -Recurse -Force | Out-Null
+Write-Output "Ejecting Iso drive"
+Get-Volume -DriveLetter $DriveLetter[0] | Get-DiskImage | Dismount-DiskImage
+Write-Output "Iso drive ejected"
+Write-Output "Removing oscdimg.exe..."
+Remove-Item -Path "$PSScriptRoot\oscdimg.exe" -Force -ErrorAction SilentlyContinue
+Write-Output "Removing autounattend.xml..."
+Remove-Item -Path "$PSScriptRoot\autounattend.xml" -Force -ErrorAction SilentlyContinue
+
+Write-Output "Cleanup check :"
+if (Test-Path -Path "$ScratchDisk\tiny11") {
+    Write-Output "tiny11 folder still exists. Attempting to remove it again..."
+    Remove-Item -Path "$ScratchDisk\tiny11" -Recurse -Force -ErrorAction SilentlyContinue
+    if (Test-Path -Path "$ScratchDisk\tiny11") {
+        Write-Output "Failed to remove tiny11 folder."
+    } else {
+        Write-Output "tiny11 folder removed successfully."
+    }
+} else {
+    Write-Output "tiny11 folder does not exist. No action needed."
+}
+if (Test-Path -Path "$ScratchDisk\scratchdir") {
+    Write-Output "scratchdir folder still exists. Attempting to remove it again..."
+    Remove-Item -Path "$ScratchDisk\scratchdir" -Recurse -Force -ErrorAction SilentlyContinue
+    if (Test-Path -Path "$ScratchDisk\scratchdir") {
+        Write-Output "Failed to remove scratchdir folder."
+    } else {
+        Write-Output "scratchdir folder removed successfully."
+    }
+} else {
+    Write-Output "scratchdir folder does not exist. No action needed."
+}
+if (Test-Path -Path "$PSScriptRoot\oscdimg.exe") {
+    Write-Output "oscdimg.exe still exists. Attempting to remove it again..."
+    Remove-Item -Path "$PSScriptRoot\oscdimg.exe" -Force -ErrorAction SilentlyContinue
+    if (Test-Path -Path "$PSScriptRoot\oscdimg.exe") {
+        Write-Output "Failed to remove oscdimg.exe."
+    } else {
+        Write-Output "oscdimg.exe removed successfully."
+    }
+} else {
+    Write-Output "oscdimg.exe does not exist. No action needed."
+}
+if (Test-Path -Path "$PSScriptRoot\autounattend.xml") {
+    Write-Output "autounattend.xml still exists. Attempting to remove it again..."
+    Remove-Item -Path "$PSScriptRoot\autounattend.xml" -Force -ErrorAction SilentlyContinue
+    if (Test-Path -Path "$PSScriptRoot\autounattend.xml") {
+        Write-Output "Failed to remove autounattend.xml."
+    } else {
+        Write-Output "autounattend.xml removed successfully."
+    }
+} else {
+    Write-Output "autounattend.xml does not exist. No action needed."
+}
+
+# Stop the transcript
+Stop-Transcript
+
+exit
+